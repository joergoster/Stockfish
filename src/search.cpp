--- conflicted
+++ resolved
@@ -360,18 +360,11 @@
                 if (threads.stop)
                     break;
 
-<<<<<<< HEAD
-                // When failing high/low give some update (without cluttering
-                // the UI) before a re-search.
-                if (mainThread && multiPv == 1 && (bestValue <= alpha || bestValue >= beta)
-                    && elapsed_time() > 3000)
-=======
                 // When failing high/low give some update before a re-search. To avoid
                 // excessive output that could hang GUIs like Fritz 19, only start
                 // at nodes > 10M (rather than depth N, which can be reached quickly)
                 if (mainThread && multiPV == 1 && (bestValue <= alpha || bestValue >= beta)
                     && nodes > 10000000)
->>>>>>> e443b245
                     main_manager()->pv(*this, threads, tt, rootDepth);
 
                 // In case of failing low/high increase aspiration window and re-search,
@@ -402,20 +395,12 @@
             std::stable_sort(rootMoves.begin() + pvFirst, rootMoves.begin() + pvIdx + 1);
 
             if (mainThread
-<<<<<<< HEAD
-                && (threads.stop || pvIdx + 1 == multiPv || elapsed_time() > 3000)
-                // A thread that aborted search can have mated-in/TB-loss PV and score
-                // that cannot be trusted, i.e. it can be delayed or refuted if we would have
-                // had time to fully search other root-moves. Thus we suppress this output and
-                // below pick a proven score/PV for this thread (from the previous iteration).
-=======
                 && (threads.stop || pvIdx + 1 == multiPV || nodes > 10000000)
                 // A thread that aborted search can have mated-in/TB-loss PV and
                 // score that cannot be trusted, i.e. it can be delayed or refuted
                 // if we would have had time to fully search other root-moves. Thus
                 // we suppress this output and below pick a proven score/PV for this
                 // thread (from the previous iteration).
->>>>>>> e443b245
                 && !(threads.abortedSearch && rootMoves[0].uciScore <= VALUE_TB_LOSS_IN_MAX_PLY))
                 main_manager()->pv(*this, threads, tt, rootDepth);
 
