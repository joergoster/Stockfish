--- conflicted
+++ resolved
@@ -377,11 +377,7 @@
 
             // Reset aspiration window starting size
             Value avg = rootMoves[pvIdx].averageScore;
-<<<<<<< HEAD
-            delta     = Value(10) + int(avg) * avg / 15335 + 16 * (multiPV > 1);
-=======
-            delta     = Value(9) + int(avg) * avg / 14847;
->>>>>>> 36db936e
+            delta     = Value(9) + int(avg) * avg / 14847 + 16 * (multiPV > 1);
             alpha     = std::max(avg - delta, -VALUE_INFINITE);
             beta      = std::min(avg + delta, VALUE_INFINITE);
 
