/*
  Stockfish, a UCI chess playing engine derived from Glaurung 2.1
  Copyright (C) 2004-2023 The Stockfish developers (see AUTHORS file)

  Stockfish is free software: you can redistribute it and/or modify
  it under the terms of the GNU General Public License as published by
  the Free Software Foundation, either version 3 of the License, or
  (at your option) any later version.

  Stockfish is distributed in the hope that it will be useful,
  but WITHOUT ANY WARRANTY; without even the implied warranty of
  MERCHANTABILITY or FITNESS FOR A PARTICULAR PURPOSE.  See the
  GNU General Public License for more details.

  You should have received a copy of the GNU General Public License
  along with this program.  If not, see <http://www.gnu.org/licenses/>.
*/

#include "search.h"

#include <algorithm>
#include <array>
#include <atomic>
#include <cassert>
#include <cmath>
#include <cstdlib>
#include <cstring>
#include <initializer_list>
#include <iostream>
#include <sstream>
#include <string>
#include <utility>

#include "bitboard.h"
#include "evaluate.h"
#include "misc.h"
#include "movegen.h"
#include "movepick.h"
#include "nnue/evaluate_nnue.h"
#include "nnue/nnue_common.h"
#include "position.h"
#include "syzygy/tbprobe.h"
#include "thread.h"
#include "timeman.h"
#include "tt.h"
#include "uci.h"

namespace Stockfish {

namespace Search {

  LimitsType Limits;
}

namespace Tablebases {

  int Cardinality;
  bool RootInTB;
  bool UseRule50;
  Depth ProbeDepth;
}

namespace TB = Tablebases;

using std::string;
using Eval::evaluate;
using namespace Search;

namespace {

  // Different node types, used as a template parameter
  enum NodeType { NonPV, PV, Root };

  // Futility margin
  Value futility_margin(Depth d, bool noTtCutNode, bool improving) {
    return Value((140 - 40 * noTtCutNode) * (d - improving));
  }

  // Reductions lookup table initialized at startup
  int Reductions[MAX_MOVES]; // [depth or moveNumber]

  Depth reduction(bool i, Depth d, int mn, Value delta, Value rootDelta) {
    int reductionScale = Reductions[d] * Reductions[mn];
    return  (reductionScale + 1372 - int(delta) * 1073 / int(rootDelta)) / 1024
          + (!i && reductionScale > 936);
  }

  constexpr int futility_move_count(bool improving, Depth depth) {
    return improving ? (3 + depth * depth)
                     : (3 + depth * depth) / 2;
  }

  // History and stats update bonus, based on depth
  int stat_bonus(Depth d) {
    return std::min(336 * d - 547, 1561);
  }

  // Add a small random component to draw evaluations to avoid 3-fold blindness
  Value value_draw(const Thread* thisThread) {
    return VALUE_DRAW - 1 + Value(thisThread->nodes & 0x2);
  }

  // Skill structure is used to implement strength limit.
  // If we have a UCI_Elo, we convert it to an appropriate skill level, anchored to the Stash engine.
  // This method is based on a fit of the Elo results for games played between the master at various
  // skill levels and various versions of the Stash engine, all ranked at CCRL.
  // Skill 0 .. 19 now covers CCRL Blitz Elo from 1320 to 3190, approximately
  // Reference: https://github.com/vondele/Stockfish/commit/a08b8d4e9711c20acedbfe17d618c3c384b339ec
  struct Skill {
    Skill(int skill_level, int uci_elo) {
        if (uci_elo)
        {
            double e = double(uci_elo - 1320) / (3190 - 1320);
            level = std::clamp((((37.2473 * e - 40.8525) * e + 22.2943) * e - 0.311438), 0.0, 19.0);
        }
        else
            level = double(skill_level);
    }
    bool enabled() const { return level < 20.0; }
    bool time_to_pick(Depth depth) const { return depth == 1 + int(level); }
    Move pick_best(size_t multiPV);

    double level;
    Move best = MOVE_NONE;
  };

  NodesPerPV multipvnodes;

  template <NodeType nodeType>
  Value search(Position& pos, Stack* ss, Value alpha, Value beta, Depth depth, bool cutNode);

  template <NodeType nodeType>
  Value qsearch(Position& pos, Stack* ss, Value alpha, Value beta, Depth depth = 0);

  Value value_to_tt(Value v, int ply);
  Value value_from_tt(Value v, int ply, int r50c);
  void update_pv(Move* pv, Move move, const Move* childPv);
  void update_continuation_histories(Stack* ss, Piece pc, Square to, int bonus);
  void update_quiet_stats(const Position& pos, Stack* ss, Move move, int bonus);
  void update_all_stats(const Position& pos, Stack* ss, Move bestMove, Value bestValue, Value beta, Square prevSq,
                        Move* quietsSearched, int quietCount, Move* capturesSearched, int captureCount, Depth depth);

  // perft() is our utility to verify move generation. All the leaf nodes up
  // to the given depth are generated and counted, and the sum is returned.
  template<bool Root>
  uint64_t perft(Position& pos, Depth depth) {

    StateInfo st;
    ASSERT_ALIGNED(&st, Eval::NNUE::CacheLineSize);

    uint64_t cnt, nodes = 0;
    const bool leaf = (depth == 2);

    for (const auto& m : MoveList<LEGAL>(pos))
    {
        if (Root && depth <= 1)
            cnt = 1, nodes++;
        else
        {
            pos.do_move(m, st);
            cnt = leaf ? MoveList<LEGAL>(pos).size() : perft<false>(pos, depth - 1);
            nodes += cnt;
            pos.undo_move(m);
        }
        if (Root)
            sync_cout << UCI::move(m, pos.is_chess960()) << ": " << cnt << sync_endl;
    }
    return nodes;
  }

} // namespace


/// Search::init() is called at startup to initialize various lookup tables

void Search::init() {

  for (int i = 1; i < MAX_MOVES; ++i)
      Reductions[i] = int((20.57 + std::log(Threads.size()) / 2) * std::log(i));
}


/// Search::clear() resets search state to its initial value

void Search::clear() {

  Threads.main()->wait_for_search_finished();

  Time.availableNodes = 0;
  TT.clear();
  Threads.clear();
  Tablebases::init(Options["SyzygyPath"]); // Free mapped files
}


/// MainThread::search() is started when the program receives the UCI 'go'
/// command. It searches from the root position and outputs the "bestmove".

void MainThread::search() {

  if (Limits.perft)
  {
      nodes = perft<true>(rootPos, Limits.perft);
      sync_cout << "\nNodes searched: " << nodes << "\n" << sync_endl;
      return;
  }

  Color us = rootPos.side_to_move();
  Time.init(Limits, us, rootPos.game_ply());
  TT.new_search();

  // Clear and initialize the map for collecting
  // the nodes per PV line.
  multipvnodes.clear();
  for (auto& rm : rootMoves)
      multipvnodes[rm.pv[0]] = 0;

  Eval::NNUE::verify();

  if (rootMoves.empty())
  {
      rootMoves.emplace_back(MOVE_NONE);
      sync_cout << "info depth 0 score "
                << UCI::value(rootPos.checkers() ? -VALUE_MATE : VALUE_DRAW)
                << sync_endl;
  }
  else
  {
      Threads.start_searching(); // start non-main threads
      Thread::search();          // main thread start searching
  }

  // When we reach the maximum depth, we can arrive here without a raise of
  // Threads.stop. However, if we are pondering or in an infinite search,
  // the UCI protocol states that we shouldn't print the best move before the
  // GUI sends a "stop" or "ponderhit" command. We therefore simply wait here
  // until the GUI sends one of those commands.

  while (!Threads.stop && (ponder || Limits.infinite))
  {} // Busy wait for a stop or a ponder reset

  // Stop the threads if not already stopped (also raise the stop if
  // "ponderhit" just reset Threads.ponder).
  Threads.stop = true;

  // Wait until all threads have finished
  Threads.wait_for_search_finished();

  // When playing in 'nodes as time' mode, subtract the searched nodes from
  // the available ones before exiting.
  if (Limits.npmsec)
      Time.availableNodes += Limits.inc[us] - Threads.nodes_searched();

  Thread* bestThread = this;
  Skill skill = Skill(Options["Skill Level"], Options["UCI_LimitStrength"] ? int(Options["UCI_Elo"]) : 0);

  if (   int(Options["MultiPV"]) == 1
      && !Limits.depth
      && !skill.enabled()
      && rootMoves[0].pv[0] != MOVE_NONE)
      bestThread = Threads.get_best_thread();

  bestPreviousScore = bestThread->rootMoves[0].score;
  bestPreviousAverageScore = bestThread->rootMoves[0].averageScore;

  // Send again PV info if we have a new best thread
  if (bestThread != this)
      sync_cout << UCI::pv(bestThread->rootPos, bestThread->completedDepth) << sync_endl;

  sync_cout << "bestmove " << UCI::move(bestThread->rootMoves[0].pv[0], rootPos.is_chess960());

  if (bestThread->rootMoves[0].pv.size() > 1 || bestThread->rootMoves[0].extract_ponder_from_tt(rootPos))
      std::cout << " ponder " << UCI::move(bestThread->rootMoves[0].pv[1], rootPos.is_chess960());

  std::cout << sync_endl;
}


/// Thread::search() is the main iterative deepening loop. It calls search()
/// repeatedly with increasing depth until the allocated thinking time has been
/// consumed, the user stops the search, or the maximum search depth is reached.

void Thread::search() {

  // Allocate stack with extra size to allow access from (ss-7) to (ss+2)
  // (ss-7) is needed for update_continuation_histories(ss-1, ...) which accesses (ss-6)
  // (ss+2) is needed for initialization of statScore and killers
  Stack stack[MAX_PLY+10], *ss = stack+7;
  Move  pv[MAX_PLY+1];
  Value alpha, beta, delta, bestScore;
  Move  lastBestMove = MOVE_NONE;
  Depth pvDepth, lastBestMoveDepth = 0;
  MainThread* mainThread = (this == Threads.main() ? Threads.main() : nullptr);
  double timeReduction = 1, totBestMoveChanges = 0;
  Color us = rootPos.side_to_move();
  int iterIdx = 0;

  std::memset(ss-7, 0, 10 * sizeof(Stack));
  for (int i = 7; i > 0; --i)
  {
      (ss-i)->continuationHistory = &this->continuationHistory[0][0][NO_PIECE][0]; // Use as a sentinel
      (ss-i)->staticEval = VALUE_NONE;
  }

  for (int i = 0; i <= MAX_PLY + 2; ++i)
      (ss+i)->ply = i;

  ss->pv = pv;

  bestValue = -VALUE_INFINITE;

  if (mainThread)
  {
      if (mainThread->bestPreviousScore == VALUE_INFINITE)
          for (int i = 0; i < 4; ++i)
              mainThread->iterValue[i] = VALUE_ZERO;
      else
          for (int i = 0; i < 4; ++i)
              mainThread->iterValue[i] = mainThread->bestPreviousScore;
  }

  multiPV = size_t(Options["MultiPV"]);
  Skill skill(Options["Skill Level"], Options["UCI_LimitStrength"] ? int(Options["UCI_Elo"]) : 0);

  // When playing with strength handicap enable MultiPV search that we will
  // use behind-the-scenes to retrieve a set of possible moves.
  if (skill.enabled())
      multiPV = std::max(multiPV, size_t(4));

  multiPV = std::min(multiPV, rootMoves.size());

  int searchAgainCounter = 0;

  // Iterative deepening loop until requested to stop or the target depth is reached
  while (   ++rootDepth < MAX_PLY
         && !Threads.stop
         && !(Limits.depth && mainThread && rootDepth > Limits.depth))
  {
      // Age out PV variability metric
      if (mainThread)
          totBestMoveChanges /= 2;

      // Save the last iteration's scores before the first PV line is searched and
      // all the move scores except the (new) PV are set to -VALUE_INFINITE.
      for (RootMove& rm : rootMoves)
          rm.previousScore = rm.score;

      size_t pvFirst = 0;
      pvLast = 0;
      bestScore = rootMoves[0].previousScore;

      if (!Threads.increaseDepth)
          searchAgainCounter++;

      // MultiPV loop. We perform a full root search for each PV line
      for (pvIdx = 0; pvIdx < multiPV && !Threads.stop; ++pvIdx)
      {
          if (pvIdx == pvLast)
          {
              pvFirst = pvLast;
              for (pvLast++; pvLast < rootMoves.size(); pvLast++)
                  if (rootMoves[pvLast].tbRank != rootMoves[pvFirst].tbRank)
                      break;
          }

          // Reset UCI info selDepth for each depth and each PV line
          selDepth = 0;
          pvDepth = rootDepth;

          // Reset aspiration window starting size
          int prev = int(rootMoves[pvIdx].averageScore);
          delta = Value(10) + prev * prev / 15799 + 16 * (multiPV > 1);
          alpha = std::max(Value(prev) - delta,-VALUE_INFINITE);
          beta  = std::min(Value(prev) + delta, VALUE_INFINITE);

          // Adjust optimism based on root move's previousScore (~4 Elo)
          int opt = 109 * prev / (std::abs(prev) + 141);
          optimism[ us] = Value(opt);
          optimism[~us] = -optimism[us];

          // Reduce the search depth for this PV line based on
          // root move's previous score and number of PV line.
          // TODO Also take into account: type of position,
          // type of move (pawn move, checking move, capture/sacrifice, knight forks, etc.)
          if (pvIdx && rootDepth > 4)
          {
              int diffScore = (bestScore - prev) / (PawnValue / 4);
              pvDepth = std::max(rootDepth - (3 * diffScore + 2 * msb(pvIdx)) / 4, std::max(rootDepth / 2, 4));

              if (rootPos.gives_check(rootMoves[pvIdx].pv[0]))
                  pvDepth += pvDepth + 6 < rootDepth ? 2 : 1;

              else if (   rootPos.capture_stage(rootMoves[pvIdx].pv[0])
                       || type_of(rootPos.piece_on(from_sq(rootMoves[pvIdx].pv[0]))) == PAWN)
                  pvDepth += rootPos.non_pawn_material() <= Value(3915) ? 2 : 1;
          }

          // Start with a small aspiration window and, in the case of a fail
          // high/low, re-search with a bigger window until we don't fail
          // high/low anymore.
          int failedHighCnt = 0;
          while (true)
          {
              // Adjust the effective depth searched, but ensure at least one effective increment for every
              // four searchAgain steps (see issue #2717).
              Depth adjustedDepth = std::max(1, pvDepth - failedHighCnt - 3 * (searchAgainCounter + 1) / 4);

              bestValue = Stockfish::search<Root>(rootPos, ss, alpha, beta, adjustedDepth, false);

              // Bring the best move to the front. It is critical that sorting
              // is done with a stable algorithm because all the values but the
              // first and eventually the new best one is set to -VALUE_INFINITE
              // and we want to keep the same order for all the moves except the
              // new PV that goes to the front. Note that in the case of MultiPV
              // search the already searched PV lines are preserved.
              if (pvIdx + 1 == multiPV)
                  std::stable_sort(rootMoves.begin() + pvIdx, rootMoves.begin() + pvLast);

              // If search has been stopped, we break immediately. Sorting is
              // safe because RootMoves is still valid, although it refers to
              // the previous iteration.
              if (Threads.stop)
                  break;

              // When failing high/low give some update (without cluttering
              // the UI) before a re-search.
              if (   mainThread
                  && multiPV == 1
                  && (bestValue <= alpha || bestValue >= beta)
                  && Time.elapsed() > 3000)
                  sync_cout << UCI::pv(rootPos, rootDepth) << sync_endl;

              // In case of failing low/high increase aspiration window and
              // re-search, otherwise exit the loop.
              if (bestValue <= alpha)
              {
                  beta = (alpha + beta) / 2;
                  alpha = std::max(bestValue - delta, -VALUE_INFINITE);

                  failedHighCnt = 0;
                  if (mainThread)
                      mainThread->stopOnPonderhit = false;
              }
              else if (bestValue >= beta)
              {
                  beta = std::min(bestValue + delta, VALUE_INFINITE);
                  ++failedHighCnt;
              }
              else
                  break;

              delta += delta / 3;

              assert(alpha >= -VALUE_INFINITE && beta <= VALUE_INFINITE);
          }

          // Sort the PV lines searched so far and update the GUI
          std::stable_sort(rootMoves.begin() + pvFirst, rootMoves.begin() + pvIdx + 1);

          if (    mainThread
              && (Threads.stop || pvIdx + 1 == multiPV || Time.elapsed() > 3000))
              sync_cout << UCI::pv(rootPos, rootDepth) << sync_endl;
      }

      if (!Threads.stop)
          completedDepth = rootDepth;

      if (rootMoves[0].pv[0] != lastBestMove)
      {
          lastBestMove = rootMoves[0].pv[0];
          lastBestMoveDepth = rootDepth;
      }

      // Have we found a "mate in x"?
      if (   Limits.mate
          && bestValue >= VALUE_MATE_IN_MAX_PLY
          && VALUE_MATE - bestValue <= 2 * Limits.mate)
          Threads.stop = true;

      if (!mainThread)
          continue;

      // If the skill level is enabled and time is up, pick a sub-optimal best move
      if (skill.enabled() && skill.time_to_pick(rootDepth))
          skill.pick_best(multiPV);

      // Use part of the gained time from a previous stable move for the current move
      for (Thread* th : Threads)
      {
          totBestMoveChanges += th->bestMoveChanges;
          th->bestMoveChanges = 0;
      }

      // Do we have time for the next iteration? Can we stop searching now?
      if (    Limits.use_time_management()
          && !Threads.stop
          && !mainThread->stopOnPonderhit)
      {
          double fallingEval = (69 + 13 * (mainThread->bestPreviousAverageScore - bestValue)
                                    +  6 * (mainThread->iterValue[iterIdx] - bestValue)) / 619.6;
          fallingEval = std::clamp(fallingEval, 0.5, 1.5);

          // If the bestMove is stable over several iterations, reduce time accordingly
          timeReduction = lastBestMoveDepth + 8 < completedDepth ? 1.57 : 0.65;
          double reduction = (1.4 + mainThread->previousTimeReduction) / (2.08 * timeReduction);
          double bestMoveInstability = 1 + 1.8 * totBestMoveChanges / Threads.size();

          double totalTime = Time.optimum() * fallingEval * reduction * bestMoveInstability;

          // Cap used time in case of a single legal move for a better viewer experience in tournaments
          // yielding correct scores and sufficiently fast moves.
          if (rootMoves.size() == 1)
              totalTime = std::min(500.0, totalTime);

          // Stop the search if we have exceeded the totalTime
          if (Time.elapsed() > totalTime)
          {
              // If we are allowed to ponder do not stop the search now but
              // keep pondering until the GUI sends "ponderhit" or "stop".
              if (mainThread->ponder)
                  mainThread->stopOnPonderhit = true;
              else
                  Threads.stop = true;
          }
          else if (   !mainThread->ponder
                   && Time.elapsed() > totalTime * 0.50)
              Threads.increaseDepth = false;
          else
              Threads.increaseDepth = true;
      }

      mainThread->iterValue[iterIdx] = bestValue;
      iterIdx = (iterIdx + 1) & 3;
  }

  if (!mainThread)
      return;

  mainThread->previousTimeReduction = timeReduction;

  // If the skill level is enabled, swap the best PV line with the sub-optimal one
  if (skill.enabled())
      std::swap(rootMoves[0], *std::find(rootMoves.begin(), rootMoves.end(),
                skill.best ? skill.best : skill.pick_best(multiPV)));
}


namespace {

  // search<>() is the main search function for both PV and non-PV nodes

  template <NodeType nodeType>
  Value search(Position& pos, Stack* ss, Value alpha, Value beta, Depth depth, bool cutNode) {

    constexpr bool PvNode = nodeType != NonPV;
    constexpr bool rootNode = nodeType == Root;

    // Dive into quiescence search when the depth reaches zero
    if (depth <= 0)
        return qsearch<PvNode ? PV : NonPV>(pos, ss, alpha, beta);

    // Check if we have an upcoming move that draws by repetition, or
    // if the opponent had an alternative move earlier to this position.
    if (   !rootNode
        && alpha < VALUE_DRAW
        && pos.has_game_cycle(ss->ply))
    {
        alpha = value_draw(pos.this_thread());
        if (alpha >= beta)
            return alpha;
    }

    assert(-VALUE_INFINITE <= alpha && alpha < beta && beta <= VALUE_INFINITE);
    assert(PvNode || (alpha == beta - 1));
    assert(0 < depth && depth < MAX_PLY);
    assert(!(PvNode && cutNode));

    Move pv[MAX_PLY+1], capturesSearched[32], quietsSearched[64];
    StateInfo st;
    ASSERT_ALIGNED(&st, Eval::NNUE::CacheLineSize);

    TTEntry* tte;
    Key posKey;
    Move ttMove, move, excludedMove, bestMove;
    Depth extension, newDepth;
    Value bestValue, value, ttValue, eval, maxValue, probCutBeta;
    bool givesCheck, improving, priorCapture, singularQuietLMR;
    bool capture, moveCountPruning, ttCapture;
    Piece movedPiece;
    int moveCount, captureCount, quietCount;

    // Step 1. Initialize node
    Thread* thisThread = pos.this_thread();
    ss->inCheck        = pos.checkers();
    priorCapture       = pos.captured_piece();
    Color us           = pos.side_to_move();
    moveCount          = captureCount = quietCount = ss->moveCount = 0;
    bestValue          = -VALUE_INFINITE;
    maxValue           = VALUE_INFINITE;

    // Check for the available remaining time
    if (thisThread == Threads.main())
        static_cast<MainThread*>(thisThread)->check_time();

    // Used to send selDepth info to GUI (selDepth counts from 1, ply from 0)
    if (PvNode && thisThread->selDepth < ss->ply + 1)
        thisThread->selDepth = ss->ply + 1;

    if (!rootNode)
    {
        // Step 2. Check for aborted search and immediate draw
        if (   Threads.stop.load(std::memory_order_relaxed)
            || pos.is_draw(ss->ply)
            || ss->ply >= MAX_PLY)
            return (ss->ply >= MAX_PLY && !ss->inCheck) ? evaluate(pos)
                                                        : value_draw(pos.this_thread());

        // Step 3. Mate distance pruning. Even if we mate at the next move our score
        // would be at best mate_in(ss->ply+1), but if alpha is already bigger because
        // a shorter mate was found upward in the tree then there is no need to search
        // because we will never beat the current alpha. Same logic but with reversed
        // signs apply also in the opposite condition of being mated instead of giving
        // mate. In this case, return a fail-high score.
        alpha = std::max(mated_in(ss->ply), alpha);
        beta = std::min(mate_in(ss->ply+1), beta);
        if (alpha >= beta)
            return alpha;
    }
    else
        thisThread->rootDelta = beta - alpha;

    assert(0 <= ss->ply && ss->ply < MAX_PLY);

    (ss+1)->excludedMove = bestMove = MOVE_NONE;
    (ss+2)->killers[0]   = (ss+2)->killers[1] = MOVE_NONE;
    (ss+2)->cutoffCnt    = 0;
    ss->doubleExtensions = (ss-1)->doubleExtensions;
    Square prevSq        = is_ok((ss-1)->currentMove) ? to_sq((ss-1)->currentMove) : SQ_NONE;
    ss->statScore        = 0;

    // Step 4. Transposition table lookup.
    excludedMove = ss->excludedMove;
    posKey = pos.key();
    tte = TT.probe(posKey, ss->ttHit);
    ttValue = ss->ttHit ? value_from_tt(tte->value(), ss->ply, pos.rule50_count()) : VALUE_NONE;
    ttMove =  rootNode ? thisThread->rootMoves[thisThread->pvIdx].pv[0]
            : ss->ttHit    ? tte->move() : MOVE_NONE;
    ttCapture = ttMove && pos.capture_stage(ttMove);

    // At this point, if excluded, skip straight to step 6, static eval. However,
    // to save indentation, we list the condition in all code between here and there.
    if (!excludedMove)
        ss->ttPv = PvNode || (ss->ttHit && tte->is_pv());

    // At non-PV nodes we check for an early TT cutoff
    if (  !PvNode
        && !excludedMove
        && tte->depth() > depth
        && ttValue != VALUE_NONE // Possible in case of TT access race or if !ttHit
        && (tte->bound() & (ttValue >= beta ? BOUND_LOWER : BOUND_UPPER)))
    {
        // If ttMove is quiet, update move sorting heuristics on TT hit (~2 Elo)
        if (ttMove)
        {
            if (ttValue >= beta)
            {
                // Bonus for a quiet ttMove that fails high (~2 Elo)
                if (!ttCapture)
                    update_quiet_stats(pos, ss, ttMove, stat_bonus(depth));

                // Extra penalty for early quiet moves of the previous ply (~0 Elo on STC, ~2 Elo on LTC)
                if (prevSq != SQ_NONE && (ss-1)->moveCount <= 2 && !priorCapture)
                    update_continuation_histories(ss-1, pos.piece_on(prevSq), prevSq, -stat_bonus(depth + 1));
            }
            // Penalty for a quiet ttMove that fails low (~1 Elo)
            else if (!ttCapture)
            {
                int penalty = -stat_bonus(depth);
                thisThread->mainHistory[us][from_to(ttMove)] << penalty;
                update_continuation_histories(ss, pos.moved_piece(ttMove), to_sq(ttMove), penalty);
            }
        }

        // Partial workaround for the graph history interaction problem
        // For high rule50 counts don't produce transposition table cutoffs.
        if (pos.rule50_count() < 90)
            return ttValue;
    }

    // Step 5. Tablebases probe
    if (!rootNode && !excludedMove && TB::Cardinality)
    {
        int piecesCount = pos.count<ALL_PIECES>();

        if (    piecesCount <= TB::Cardinality
            && (piecesCount <  TB::Cardinality || depth >= TB::ProbeDepth)
            &&  pos.rule50_count() == 0
            && !pos.can_castle(ANY_CASTLING))
        {
            TB::ProbeState err;
            TB::WDLScore wdl = Tablebases::probe_wdl(pos, &err);

            // Force check of time on the next occasion
            if (thisThread == Threads.main())
                static_cast<MainThread*>(thisThread)->callsCnt = 0;

            if (err != TB::ProbeState::FAIL)
            {
                thisThread->tbHits.fetch_add(1, std::memory_order_relaxed);

                int drawScore = TB::UseRule50 ? 1 : 0;

                // use the range VALUE_MATE_IN_MAX_PLY to VALUE_TB_WIN_IN_MAX_PLY to score
                value =  wdl < -drawScore ? VALUE_MATED_IN_MAX_PLY + ss->ply + 1
                       : wdl >  drawScore ? VALUE_MATE_IN_MAX_PLY - ss->ply - 1
                                          : VALUE_DRAW + 2 * wdl * drawScore;

                Bound b =  wdl < -drawScore ? BOUND_UPPER
                         : wdl >  drawScore ? BOUND_LOWER : BOUND_EXACT;

                if (    b == BOUND_EXACT
                    || (b == BOUND_LOWER ? value >= beta : value <= alpha))
                {
                    tte->save(posKey, value_to_tt(value, ss->ply), ss->ttPv, b,
                              std::min(MAX_PLY - 1, depth + 6),
                              MOVE_NONE, VALUE_NONE);

                    return value;
                }

                if (PvNode)
                {
                    if (b == BOUND_LOWER)
                        bestValue = value, alpha = std::max(alpha, bestValue);
                    else
                        maxValue = value;
                }
            }
        }
    }

    CapturePieceToHistory& captureHistory = thisThread->captureHistory;

    // Step 6. Static evaluation of the position
    if (ss->inCheck)
    {
        // Skip early pruning when in check
        ss->staticEval = eval = VALUE_NONE;
        improving = false;
        goto moves_loop;
    }
    else if (excludedMove)
    {
<<<<<<< HEAD
        // Providing the hint that this node's accumulator will
        // be used often brings significant Elo gain (13 Elo).
=======
        // Providing the hint that this node's accumulator will be used often brings significant Elo gain (~13 Elo)
>>>>>>> afe7f4d9
        Eval::NNUE::hint_common_parent_position(pos);
        eval = ss->staticEval;
    }
    else if (ss->ttHit)
    {
        // Never assume anything about values stored in TT
        ss->staticEval = eval = tte->eval();
        if (eval == VALUE_NONE)
            ss->staticEval = eval = evaluate(pos);
        else if (PvNode)
            Eval::NNUE::hint_common_parent_position(pos);

        // ttValue can be used as a better position evaluation (~7 Elo)
        if (    ttValue != VALUE_NONE
            && (tte->bound() & (ttValue > eval ? BOUND_LOWER : BOUND_UPPER)))
            eval = ttValue;
    }
    else
    {
        ss->staticEval = eval = evaluate(pos);
        // Save static evaluation into the transposition table
        tte->save(posKey, VALUE_NONE, ss->ttPv, BOUND_NONE, DEPTH_NONE, MOVE_NONE, eval);
    }

    // Use static evaluation difference to improve quiet move ordering (~4 Elo)
    if (is_ok((ss-1)->currentMove) && !(ss-1)->inCheck && !priorCapture)
    {
        int bonus = std::clamp(-18 * int((ss-1)->staticEval + ss->staticEval), -1817, 1817);
        thisThread->mainHistory[~us][from_to((ss-1)->currentMove)] << bonus;
    }

    // Set up the improving flag, which is true if current static evaluation is
    // bigger than the previous static evaluation at our turn (if we were in
    // check at our previous move we look at static evaluation at move prior to it
    // and if we were in check at move prior to it flag is set to true) and is
    // false otherwise. The improving flag is used in various pruning heuristics.
    improving =   (ss-2)->staticEval != VALUE_NONE ? ss->staticEval > (ss-2)->staticEval
                : (ss-4)->staticEval != VALUE_NONE ? ss->staticEval > (ss-4)->staticEval
                : true;

    // Step 7. Razoring (~1 Elo)
    // If eval is really low check with qsearch if it can exceed alpha, if it can't,
    // return a fail low.
    if (eval < alpha - 456 - 252 * depth * depth)
    {
        value = qsearch<NonPV>(pos, ss, alpha - 1, alpha);
        if (value < alpha)
            return value;
    }

    // Step 8. Futility pruning: child node (~40 Elo)
    // The depth condition is important for mate finding.
    if (   !ss->ttPv
        &&  depth < 9
        &&  eval - futility_margin(depth, cutNode && !ss->ttHit, improving) - (ss-1)->statScore / 306 >= beta
        &&  eval >= beta
        &&  eval < 24923) // smaller than TB wins
        return eval;

    // Step 9. Null move search with verification search (~35 Elo)
    if (   !PvNode
        && (ss-1)->currentMove != MOVE_NULL
        && (ss-1)->statScore < 17329
        &&  eval >= beta
        &&  eval >= ss->staticEval
        &&  ss->staticEval >= beta - 21 * depth + 258
        && !excludedMove
        &&  pos.non_pawn_material(us)
        &&  ss->ply >= thisThread->nmpMinPly
        &&  beta > VALUE_TB_LOSS_IN_MAX_PLY)
    {
        assert(eval - beta >= 0);

        // Null move dynamic reduction based on depth and eval
        Depth R = std::min(int(eval - beta) / 173, 6) + depth / 3 + 4;

        ss->currentMove = MOVE_NULL;
        ss->continuationHistory = &thisThread->continuationHistory[0][0][NO_PIECE][0];

        pos.do_null_move(st);

        Value nullValue = -search<NonPV>(pos, ss+1, -beta, -beta+1, depth-R, !cutNode);

        pos.undo_null_move();

        if (nullValue >= beta)
        {
            // Do not return unproven mate or TB scores
            nullValue = std::min(nullValue, VALUE_TB_WIN_IN_MAX_PLY-1);

            if (thisThread->nmpMinPly || depth < 14)
                return nullValue;

            assert(!thisThread->nmpMinPly); // Recursive verification is not allowed

            // Do verification search at high depths, with null move pruning disabled
            // until ply exceeds nmpMinPly.
            thisThread->nmpMinPly = ss->ply + 3 * (depth-R) / 4;

            Value v = search<NonPV>(pos, ss, beta-1, beta, depth-R, false);

            thisThread->nmpMinPly = 0;

            if (v >= beta)
                return nullValue;
        }
    }

    // Step 10. If the position doesn't have a ttMove, decrease depth by 2
    // (or by 4 if the TT entry for the current position was hit and the stored depth is greater than or equal to the current depth).
    // Use qsearch if depth is equal or below zero (~9 Elo)
    if (    PvNode
        && !ttMove)
        depth -= 2 + 2 * (ss->ttHit && tte->depth() >= depth);

    if (depth <= 0)
        return qsearch<PV>(pos, ss, alpha, beta);

    if (    cutNode
        &&  depth >= 8
        && !ttMove)
        depth -= 2;

    probCutBeta = beta + 168 - 61 * improving;

    // Step 11. ProbCut (~10 Elo)
    // If we have a good enough capture (or queen promotion) and a reduced search returns a value
    // much above beta, we can (almost) safely prune the previous move.
    if (   !PvNode
        &&  depth > 3
        &&  abs(beta) < VALUE_TB_WIN_IN_MAX_PLY
        // If value from transposition table is lower than probCutBeta, don't attempt probCut
        // there and in further interactions with transposition table cutoff depth is set to depth - 3
        // because probCut search has depth set to depth - 4 but we also do a move before it
        // So effective depth is equal to depth - 3
        && !(   tte->depth() >= depth - 3
             && ttValue != VALUE_NONE
             && ttValue < probCutBeta))
    {
        assert(probCutBeta < VALUE_INFINITE);

        MovePicker mp(pos, ttMove, probCutBeta - ss->staticEval, &captureHistory);

        while ((move = mp.next_move()) != MOVE_NONE)
            if (move != excludedMove && pos.legal(move))
            {
                assert(pos.capture_stage(move));

                ss->currentMove = move;
                ss->continuationHistory = &thisThread->continuationHistory[ss->inCheck]
                                                                          [true]
                                                                          [pos.moved_piece(move)]
                                                                          [to_sq(move)];

                pos.do_move(move, st);
                multipvnodes[thisThread->rootMoves[thisThread->pvIdx].pv[0]].fetch_add(1, std::memory_order_relaxed);

                // Perform a preliminary qsearch to verify that the move holds
                value = -qsearch<NonPV>(pos, ss+1, -probCutBeta, -probCutBeta+1);

                // If the qsearch held, perform the regular search
                if (value >= probCutBeta)
                    value = -search<NonPV>(pos, ss+1, -probCutBeta, -probCutBeta+1, depth - 4, !cutNode);

                pos.undo_move(move);

                if (value >= probCutBeta)
                {
                    // Save ProbCut data into transposition table
                    tte->save(posKey, value_to_tt(value, ss->ply), ss->ttPv, BOUND_LOWER, depth - 3, move, ss->staticEval);
                    return value;
                }
            }

        Eval::NNUE::hint_common_parent_position(pos);
    }

moves_loop: // When in check, search starts here

    // Step 12. A small Probcut idea, when we are in check (~4 Elo)
    probCutBeta = beta + 413;
    if (   ss->inCheck
        && !PvNode
        && ttCapture
        && (tte->bound() & BOUND_LOWER)
        && tte->depth() >= depth - 4
        && ttValue >= probCutBeta
        && abs(ttValue) < VALUE_TB_WIN_IN_MAX_PLY
        && abs(beta) < VALUE_TB_WIN_IN_MAX_PLY)
        return probCutBeta;

    const PieceToHistory* contHist[] = { (ss-1)->continuationHistory, (ss-2)->continuationHistory,
                                          nullptr                   , (ss-4)->continuationHistory,
                                          nullptr                   , (ss-6)->continuationHistory };

    Move countermove = prevSq != SQ_NONE ? thisThread->counterMoves[pos.piece_on(prevSq)][prevSq] : MOVE_NONE;

    MovePicker mp(pos, ttMove, depth, &thisThread->mainHistory,
                                      &captureHistory,
                                      contHist,
                                      countermove,
                                      ss->killers);

    value = bestValue;
    moveCountPruning = singularQuietLMR = false;

    // Indicate PvNodes that will probably fail low if the node was searched
    // at a depth equal to or greater than the current depth, and the result
    // of this search was a fail low.
    bool likelyFailLow =    PvNode
                         && ttMove
                         && (tte->bound() & BOUND_UPPER)
                         && tte->depth() >= depth;

    // Step 13. Loop through all pseudo-legal moves until no moves remain
    // or a beta cutoff occurs.
    while ((move = mp.next_move(moveCountPruning)) != MOVE_NONE)
    {
      assert(is_ok(move));

      if (move == excludedMove)
          continue;

      // At root obey the "searchmoves" option and skip moves not listed in Root
      // Move List. As a consequence, any illegal move is also skipped. In MultiPV
      // mode we also skip PV moves that have been already searched and those
      // of lower "TB rank" if we are in a TB root position.
      // In MultiPV mode, we search all remaining moves only after the last PV move.
      if (rootNode)
      {
          if (!std::count(thisThread->rootMoves.begin() + thisThread->pvIdx,
                          thisThread->rootMoves.begin() + thisThread->pvLast, move))
              continue;

          if (   thisThread->pvIdx + 1 < thisThread->multiPV
              && move != ttMove)
              continue;
      }

      // Check for legality
      if (!rootNode && !pos.legal(move))
          continue;

      ss->moveCount = ++moveCount;

      if (rootNode && thisThread == Threads.main() && Time.elapsed() > 3000)
          sync_cout << "info depth " << thisThread->rootDepth
                    << " currmove " << UCI::move(move, pos.is_chess960())
                    << " currmovenumber " << moveCount + thisThread->pvIdx << sync_endl;
      if (PvNode)
          (ss+1)->pv = nullptr;

      extension = 0;
      capture = pos.capture_stage(move);
      movedPiece = pos.moved_piece(move);
      givesCheck = pos.gives_check(move);

      // Calculate new depth for this move
      newDepth = depth - 1;

      Value delta = beta - alpha;

      Depth r = reduction(improving, depth, moveCount, delta, thisThread->rootDelta);

      // Step 14. Pruning at shallow depth (~120 Elo). Depth conditions are important for mate finding.
      if (  !rootNode
          && pos.non_pawn_material(us)
          && bestValue > VALUE_TB_LOSS_IN_MAX_PLY)
      {
          // Skip quiet moves if movecount exceeds our FutilityMoveCount threshold (~8 Elo)
          moveCountPruning = moveCount >= futility_move_count(improving, depth);

          // Reduced depth of the next LMR search
          int lmrDepth = newDepth - r;

          if (   capture
              || givesCheck)
          {
              // Futility pruning for captures (~2 Elo)
              if (   !givesCheck
                  && lmrDepth < 7
                  && !ss->inCheck
                  && ss->staticEval + 197 + 248 * lmrDepth + PieceValue[pos.piece_on(to_sq(move))]
                   + captureHistory[movedPiece][to_sq(move)][type_of(pos.piece_on(to_sq(move)))] / 7 < alpha)
                  continue;

              // SEE based pruning for captures and checks (~11 Elo)
              if (!pos.see_ge(move, Value(-205) * depth))
                  continue;
          }
          else
          {
              int history =   (*contHist[0])[movedPiece][to_sq(move)]
                            + (*contHist[1])[movedPiece][to_sq(move)]
                            + (*contHist[3])[movedPiece][to_sq(move)];

              // Continuation history based pruning (~2 Elo)
              if (   lmrDepth < 6
                  && history < -3832 * depth)
                  continue;

              history += 2 * thisThread->mainHistory[us][from_to(move)];

              lmrDepth += history / 7011;
              lmrDepth = std::max(lmrDepth, -2);

              // Futility pruning: parent node (~13 Elo)
              if (   !ss->inCheck
                  && lmrDepth < 12
                  && ss->staticEval + 112 + 138 * lmrDepth <= alpha)
                  continue;

              lmrDepth = std::max(lmrDepth, 0);

              // Prune moves with negative SEE (~4 Elo)
              if (!pos.see_ge(move, Value(-31 * lmrDepth * lmrDepth)))
                  continue;
          }
      }

      // Step 15. Extensions (~100 Elo)
      // We take care to not overdo to avoid search getting stuck.
      if (ss->ply < thisThread->rootDepth * 2)
      {
          // Singular extension search (~94 Elo). If all moves but one fail low on a
          // search of (alpha-s, beta-s), and just one fails high on (alpha, beta),
          // then that move is singular and should be extended. To verify this we do
          // a reduced search on all the other moves but the ttMove and if the result
          // is lower than ttValue minus a margin, then we will extend the ttMove. Note
          // that depth margin and singularBeta margin are known for having non-linear
          // scaling. Their values are optimized to time controls of 180+1.8 and longer
          // so changing them requires tests at this type of time controls.
          if (   !rootNode
              &&  depth >= 4 - (thisThread->completedDepth > 22) + 2 * (PvNode && tte->is_pv())
              &&  move == ttMove
              && !excludedMove // Avoid recursive singular search
           /* &&  ttValue != VALUE_NONE Already implicit in the next condition */
              &&  abs(ttValue) < VALUE_TB_WIN_IN_MAX_PLY
              && (tte->bound() & BOUND_LOWER)
              &&  tte->depth() >= depth - 3)
          {
              Value singularBeta = ttValue - (82 + 65 * (ss->ttPv && !PvNode)) * depth / 64;
              Depth singularDepth = (depth - 1) / 2;

              ss->excludedMove = move;
              value = search<NonPV>(pos, ss, singularBeta - 1, singularBeta, singularDepth, cutNode);
              ss->excludedMove = MOVE_NONE;

              if (value < singularBeta)
              {
                  extension = 1;
                  singularQuietLMR = !ttCapture;

                  // Avoid search explosion by limiting the number of double extensions
                  if (  !PvNode
                      && value < singularBeta - 21
                      && ss->doubleExtensions <= 11)
                  {
                      extension = 2;
                      depth += depth < 13;
                  }
              }

              // Multi-cut pruning
              // Our ttMove is assumed to fail high, and now we failed high also on a
              // reduced search without the ttMove. So we assume this expected cut-node
              // is not singular, that multiple moves fail high, and we can prune the
              // whole subtree by returning a softbound.
              else if (singularBeta >= beta)
                  return singularBeta;

              // If the eval of ttMove is greater than beta, we reduce it (negative extension) (~7 Elo)
              else if (ttValue >= beta)
                  extension = -2 - !PvNode;

              // If we are on a cutNode, reduce it based on depth (negative extension) (~1 Elo)
              else if (cutNode)
                  extension = depth < 17 ? -3 : -1;

              // If the eval of ttMove is less than value, we reduce it (negative extension) (~1 Elo)
              else if (ttValue <= value)
                  extension = -1;
          }

          // Check extensions (~1 Elo)
          else if (   givesCheck
                   && depth > 9)
              extension = 1;

          // Quiet ttMove extensions (~1 Elo)
          else if (   PvNode
                   && move == ttMove
                   && move == ss->killers[0]
                   && (*contHist[0])[movedPiece][to_sq(move)] >= 5168)
              extension = 1;
      }

      // Add extension to new depth
      newDepth += extension;
      ss->doubleExtensions = (ss-1)->doubleExtensions + (extension == 2);

      // Speculative prefetch as early as possible
      prefetch(TT.first_entry(pos.key_after(move)));

      // Update the current move (this must be done after singular extension search)
      ss->currentMove = move;
      ss->continuationHistory = &thisThread->continuationHistory[ss->inCheck]
                                                                [capture]
                                                                [movedPiece]
                                                                [to_sq(move)];

      // Step 16. Make the move
      pos.do_move(move, st, givesCheck);
      multipvnodes[thisThread->rootMoves[thisThread->pvIdx].pv[0]].fetch_add(1, std::memory_order_relaxed);

      // Decrease reduction if position is or has been on the PV and not likely to fail low. (~3 Elo)
      // Decrease further on cutNodes. (~1 Elo)
      if (   ss->ttPv
          && !likelyFailLow)
          r -= cutNode && tte->depth() >= depth ? 3 : 2;

      // Decrease reduction if opponent's move count is high (~1 Elo)
      if ((ss-1)->moveCount > 8)
          r--;

      // Increase reduction for cut nodes (~3 Elo)
      if (cutNode)
          r += 2;

      // Increase reduction if ttMove is a capture (~3 Elo)
      if (ttCapture)
          r++;

      // Decrease reduction for PvNodes (~2 Elo)
      if (PvNode)
          r--;

      // Decrease reduction if ttMove has been singularly extended (~1 Elo)
      if (singularQuietLMR)
          r--;

      // Increase reduction on repetition (~1 Elo)
      if (   move == (ss-4)->currentMove
          && pos.has_repeated())
          r += 2;

      // Increase reduction if next ply has a lot of fail high (~5 Elo)
      if ((ss+1)->cutoffCnt > 3)
          r++;

      // Decrease reduction for first generated move (ttMove)
      else if (move == ttMove)
          r--;

      ss->statScore =  2 * thisThread->mainHistory[us][from_to(move)]
                     + (*contHist[0])[movedPiece][to_sq(move)]
                     + (*contHist[1])[movedPiece][to_sq(move)]
                     + (*contHist[3])[movedPiece][to_sq(move)]
                     - 4006;

      // Decrease/increase reduction for moves with a good/bad history (~25 Elo)
      r -= ss->statScore / (11124 + 4740 * (depth > 5 && depth < 22));

      // Step 17. Late moves reduction / extension (LMR, ~117 Elo)
      // We use various heuristics for the sons of a node after the first son has
      // been searched. In general, we would like to reduce them, but there are many
      // cases where we extend a son if it has good chances to be "interesting".
      if (    depth >= 2
          &&  moveCount > 1 + (PvNode && ss->ply <= 1)
          && (   !ss->ttPv
              || !capture
              || (cutNode && (ss-1)->moveCount > 1)))
      {
          // In general we want to cap the LMR depth search at newDepth, but when
          // reduction is negative, we allow this move a limited search extension
          // beyond the first move depth. This may lead to hidden double extensions.
          Depth d = std::clamp(newDepth - r, 1, newDepth + 1);

          value = -search<NonPV>(pos, ss+1, -(alpha+1), -alpha, d, true);

          // Do a full-depth search when reduced LMR search fails high
          if (value > alpha && d < newDepth)
          {
              // Adjust full-depth search based on LMR results - if the result
              // was good enough search deeper, if it was bad enough search shallower
              const bool doDeeperSearch = value > (bestValue + 64 + 11 * (newDepth - d));
              const bool doEvenDeeperSearch = value > alpha + 711 && ss->doubleExtensions <= 6;
              const bool doShallowerSearch = value < bestValue + newDepth;

              ss->doubleExtensions = ss->doubleExtensions + doEvenDeeperSearch;

              newDepth += doDeeperSearch - doShallowerSearch + doEvenDeeperSearch;

              if (newDepth > d)
                  value = -search<NonPV>(pos, ss+1, -(alpha+1), -alpha, newDepth, !cutNode);

              int bonus = value <= alpha ? -stat_bonus(newDepth)
                        : value >= beta  ?  stat_bonus(newDepth)
                                         :  0;

              update_continuation_histories(ss, movedPiece, to_sq(move), bonus);
          }
      }

      // Step 18. Full-depth search when LMR is skipped. If expected reduction is high, reduce its depth by 1.
      else if (!PvNode || moveCount > 1)
      {
          // Increase reduction for cut nodes and not ttMove (~1 Elo)
          if (!ttMove && cutNode)
              r += 2;

          value = -search<NonPV>(pos, ss+1, -(alpha+1), -alpha, newDepth - (r > 3), !cutNode);
      }

      // For PV nodes only, do a full PV search on the first move or after a fail high,
      // otherwise let the parent node fail low with value <= alpha and try another move.
      if (PvNode && (moveCount == 1 || value > alpha))
      {
          (ss+1)->pv = pv;
          (ss+1)->pv[0] = MOVE_NONE;

          value = -search<PV>(pos, ss+1, -beta, -alpha, newDepth, false);
      }

      // Step 19. Undo move
      pos.undo_move(move);

      assert(value > -VALUE_INFINITE && value < VALUE_INFINITE);

      // Step 20. Check for a new best move
      // Finished searching the move. If a stop occurred, the return value of
      // the search cannot be trusted, and we return immediately without
      // updating best move, PV and TT.
      if (Threads.stop.load(std::memory_order_relaxed))
          return VALUE_ZERO;

      if (rootNode)
      {
          RootMove& rm = *std::find(thisThread->rootMoves.begin(),
                                    thisThread->rootMoves.end(), move);

          rm.averageScore = rm.averageScore != -VALUE_INFINITE ? (2 * value + rm.averageScore) / 3 : value;

          // PV move or new best move?
          if (moveCount == 1 || value > alpha)
          {
              rm.score = rm.uciScore = value;
              rm.selDepth = thisThread->selDepth;
              rm.scoreLowerbound = rm.scoreUpperbound = false;

              if (value >= beta)
              {
                  rm.scoreLowerbound = true;
                  rm.uciScore = beta;
              }
              else if (value <= alpha)
              {
                  rm.scoreUpperbound = true;
                  rm.uciScore = alpha;
              }

              rm.pv.resize(1);

              assert((ss+1)->pv);

              for (Move* m = (ss+1)->pv; *m != MOVE_NONE; ++m)
                  rm.pv.push_back(*m);

              // We record how often the best move has been changed in each iteration.
              // This information is used for time management. In MultiPV mode,
              // we must take care to only do this for the first PV line.
              if (   moveCount > 1
                  && !thisThread->pvIdx)
                  ++thisThread->bestMoveChanges;
          }
          else
              // All other moves but the PV, are set to the lowest value: this
              // is not a problem when sorting because the sort is stable and the
              // move position in the list is preserved - just the PV is pushed up.
              rm.score = -VALUE_INFINITE;
      }

      if (value > bestValue)
      {
          bestValue = value;

          if (value > alpha)
          {
              bestMove = move;

              if (PvNode && !rootNode) // Update pv even in fail-high case
                  update_pv(ss->pv, move, (ss+1)->pv);

              if (value >= beta)
              {
                  ss->cutoffCnt += 1 + !ttMove;
                  assert(value >= beta); // Fail high
                  break;
              }
              else
              {
                  // Reduce other moves if we have found at least one score improvement (~2 Elo)
                  if (   depth > 2
                      && depth < 12
                      && beta  <  14362
                      && value > -12393)
                      depth -= 2;

                  assert(depth > 0);
                  alpha = value; // Update alpha! Always alpha < beta
              }
          }
      }


      // If the move is worse than some previously searched move, remember it, to update its stats later
      if (move != bestMove)
      {
          if (capture && captureCount < 32)
              capturesSearched[captureCount++] = move;

          else if (!capture && quietCount < 64)
              quietsSearched[quietCount++] = move;
      }
    }

    // The following condition would detect a stop only after move loop has been
    // completed. But in this case, bestValue is valid because we have fully
    // searched our subtree, and we can anyhow save the result in TT.
    /*
       if (Threads.stop)
        return VALUE_DRAW;
    */

    // Step 21. Check for mate and stalemate
    // All legal moves have been searched and if there are no legal moves, it
    // must be a mate or a stalemate. If we are in a singular extension search then
    // return a fail low score.

    assert(moveCount || !ss->inCheck || excludedMove || !MoveList<LEGAL>(pos).size());

    if (!moveCount)
        bestValue = excludedMove ? alpha :
                    ss->inCheck  ? mated_in(ss->ply)
                                 : VALUE_DRAW;

    // If there is a move that produces search value greater than alpha we update the stats of searched moves
    else if (bestMove)
        update_all_stats(pos, ss, bestMove, bestValue, beta, prevSq,
                         quietsSearched, quietCount, capturesSearched, captureCount, depth);

    // Bonus for prior countermove that caused the fail low
    else if (!priorCapture && prevSq != SQ_NONE)
    {
        int bonus = (depth > 5) + (PvNode || cutNode) + (bestValue < alpha - 800) + ((ss-1)->moveCount > 12);
        update_continuation_histories(ss-1, pos.piece_on(prevSq), prevSq, stat_bonus(depth) * bonus);
        thisThread->mainHistory[~us][from_to((ss-1)->currentMove)] << stat_bonus(depth) * bonus / 2;
    }

    if (PvNode)
        bestValue = std::min(bestValue, maxValue);

    // If no good move is found and the previous position was ttPv, then the previous
    // opponent move is probably good and the new position is added to the search tree. (~7 Elo)
    if (bestValue <= alpha)
        ss->ttPv = ss->ttPv || ((ss-1)->ttPv && depth > 3);

    // Write gathered information in transposition table
    if (!excludedMove && !(rootNode && thisThread->pvIdx))
        tte->save(posKey, value_to_tt(bestValue, ss->ply), ss->ttPv,
                  bestValue >= beta ? BOUND_LOWER :
                  PvNode && bestMove ? BOUND_EXACT : BOUND_UPPER,
                  depth, bestMove, ss->staticEval);

    assert(bestValue > -VALUE_INFINITE && bestValue < VALUE_INFINITE);

    return bestValue;
  }


  // qsearch() is the quiescence search function, which is called by the main search
  // function with zero depth, or recursively with further decreasing depth per call.
  // (~155 Elo)
  template <NodeType nodeType>
  Value qsearch(Position& pos, Stack* ss, Value alpha, Value beta, Depth depth) {

    static_assert(nodeType != Root);
    constexpr bool PvNode = nodeType == PV;

    assert(alpha >= -VALUE_INFINITE && alpha < beta && beta <= VALUE_INFINITE);
    assert(PvNode || (alpha == beta - 1));
    assert(depth <= 0);

    // Check if we have an upcoming move that draws by repetition, or
    // if the opponent had an alternative move earlier to this position.
    if (   alpha < VALUE_DRAW
        && pos.has_game_cycle(ss->ply))
    {
        alpha = value_draw(pos.this_thread());
        if (alpha >= beta)
            return alpha;
    }

    Move pv[MAX_PLY+1];
    StateInfo st;
    ASSERT_ALIGNED(&st, Eval::NNUE::CacheLineSize);

    TTEntry* tte;
    Key posKey;
    Move ttMove, move, bestMove;
    Depth ttDepth;
    Value bestValue, value, ttValue, futilityValue, futilityBase;
    bool pvHit, givesCheck, capture;
    int moveCount;
    Color us = pos.side_to_move();

    // Step 1. Initialize node
    if (PvNode)
    {
        (ss+1)->pv = pv;
        ss->pv[0] = MOVE_NONE;
    }

    Thread* thisThread = pos.this_thread();
    bestMove = MOVE_NONE;
    ss->inCheck = pos.checkers();
    moveCount = 0;

    // Step 2. Check for an immediate draw or maximum ply reached
    if (   pos.is_draw(ss->ply)
        || ss->ply >= MAX_PLY)
        return (ss->ply >= MAX_PLY && !ss->inCheck) ? evaluate(pos) : VALUE_DRAW;

    assert(0 <= ss->ply && ss->ply < MAX_PLY);

    // Decide whether or not to include checks: this fixes also the type of
    // TT entry depth that we are going to use. Note that in qsearch we use
    // only two types of depth in TT: DEPTH_QS_CHECKS or DEPTH_QS_NO_CHECKS.
    ttDepth = ss->inCheck || depth >= DEPTH_QS_CHECKS ? DEPTH_QS_CHECKS
                                                      : DEPTH_QS_NO_CHECKS;

    // Step 3. Transposition table lookup
    posKey = pos.key();
    tte = TT.probe(posKey, ss->ttHit);
    ttValue = ss->ttHit ? value_from_tt(tte->value(), ss->ply, pos.rule50_count()) : VALUE_NONE;
    ttMove = ss->ttHit ? tte->move() : MOVE_NONE;
    pvHit = ss->ttHit && tte->is_pv();

    // At non-PV nodes we check for an early TT cutoff
    if (  !PvNode
        && tte->depth() >= ttDepth
        && ttValue != VALUE_NONE // Only in case of TT access race or if !ttHit
        && (tte->bound() & (ttValue >= beta ? BOUND_LOWER : BOUND_UPPER)))
        return ttValue;

    // Step 4. Static evaluation of the position
    if (ss->inCheck)
        bestValue = futilityBase = -VALUE_INFINITE;
    else
    {
        if (ss->ttHit)
        {
            // Never assume anything about values stored in TT
            if ((ss->staticEval = bestValue = tte->eval()) == VALUE_NONE)
                ss->staticEval = bestValue = evaluate(pos);

            // ttValue can be used as a better position evaluation (~13 Elo)
            if (    ttValue != VALUE_NONE
                && (tte->bound() & (ttValue > bestValue ? BOUND_LOWER : BOUND_UPPER)))
                bestValue = ttValue;
        }
        else
            // In case of null move search use previous static eval with a different sign
            ss->staticEval = bestValue = (ss-1)->currentMove != MOVE_NULL ? evaluate(pos)
                                                                          : -(ss-1)->staticEval;

        // Stand pat. Return immediately if static value is at least beta
        if (bestValue >= beta)
        {
            // Save gathered info in transposition table
            if (!ss->ttHit)
                tte->save(posKey, value_to_tt(bestValue, ss->ply), false, BOUND_LOWER,
                          DEPTH_NONE, MOVE_NONE, ss->staticEval);

            return bestValue;
        }

        if (bestValue > alpha)
            alpha = bestValue;

        futilityBase = std::min(ss->staticEval, bestValue) + 200;
    }

    const PieceToHistory* contHist[] = { (ss-1)->continuationHistory, (ss-2)->continuationHistory,
                                          nullptr                   , (ss-4)->continuationHistory,
                                          nullptr                   , (ss-6)->continuationHistory };

    // Initialize a MovePicker object for the current position, and prepare
    // to search the moves. Because the depth is <= 0 here, only captures,
    // queen promotions, and other checks (only if depth >= DEPTH_QS_CHECKS)
    // will be generated.
    Square prevSq = is_ok((ss-1)->currentMove) ? to_sq((ss-1)->currentMove) : SQ_NONE;
    MovePicker mp(pos, ttMove, depth, &thisThread->mainHistory,
                                      &thisThread->captureHistory,
                                      contHist,
                                      prevSq);

    int quietCheckEvasions = 0;

    // Step 5. Loop through all pseudo-legal moves until no moves remain
    // or a beta cutoff occurs.
    while ((move = mp.next_move()) != MOVE_NONE)
    {
        assert(is_ok(move));

        // Check for legality
        if (!pos.legal(move))
            continue;

        givesCheck = pos.gives_check(move);
        capture = pos.capture_stage(move);

        moveCount++;

        // Step 6. Pruning.
        if (bestValue > VALUE_TB_LOSS_IN_MAX_PLY && pos.non_pawn_material(us))
        {
            // Futility pruning and moveCount pruning (~10 Elo)
            if (   !givesCheck
                &&  to_sq(move) != prevSq
                &&  futilityBase > VALUE_TB_LOSS_IN_MAX_PLY
                &&  type_of(move) != PROMOTION)
            {
                if (moveCount > 2)
                    continue;

                futilityValue = futilityBase + PieceValue[pos.piece_on(to_sq(move))];

                // If static eval + value of piece we are going to capture is much lower
                // than alpha we can prune this move
                if (futilityValue <= alpha)
                {
                    bestValue = std::max(bestValue, futilityValue);
                    continue;
                }

                // If static eval is much lower than alpha and move is not winning material
                // we can prune this move
                if (futilityBase <= alpha && !pos.see_ge(move, VALUE_ZERO + 1))
                {
                    bestValue = std::max(bestValue, futilityBase);
                    continue;
                }

                // If static exchange evaluation is much worse than what is needed to not
                // fall below alpha we can prune this move
                if (futilityBase > alpha && !pos.see_ge(move, (alpha - futilityBase) * 4))
                {
                    bestValue = alpha;
                    continue;
                }
            }

            // We prune after the second quiet check evasion move, where being 'in check' is
            // implicitly checked through the counter, and being a 'quiet move' apart from
            // being a tt move is assumed after an increment because captures are pushed ahead.
            if (quietCheckEvasions > 1)
                break;

            // Continuation history based pruning (~3 Elo)
            if (   !capture
                && (*contHist[0])[pos.moved_piece(move)][to_sq(move)] < 0
                && (*contHist[1])[pos.moved_piece(move)][to_sq(move)] < 0)
                continue;

            // Do not search moves with bad enough SEE values (~5 Elo)
            if (!pos.see_ge(move, Value(-95)))
                continue;
        }

        // Speculative prefetch as early as possible
        prefetch(TT.first_entry(pos.key_after(move)));

        // Update the current move
        ss->currentMove = move;
        ss->continuationHistory = &thisThread->continuationHistory[ss->inCheck]
                                                                  [capture]
                                                                  [pos.moved_piece(move)]
                                                                  [to_sq(move)];

        quietCheckEvasions += !capture && ss->inCheck;

        // Step 7. Make and search the move
        pos.do_move(move, st, givesCheck);
        multipvnodes[thisThread->rootMoves[thisThread->pvIdx].pv[0]].fetch_add(1, std::memory_order_relaxed);

        value = -qsearch<nodeType>(pos, ss+1, -beta, -alpha, depth - 1);
        pos.undo_move(move);

        assert(value > -VALUE_INFINITE && value < VALUE_INFINITE);

        // Step 8. Check for a new best move
        if (value > bestValue)
        {
            bestValue = value;

            if (value > alpha)
            {
                bestMove = move;

                if (PvNode) // Update pv even in fail-high case
                    update_pv(ss->pv, move, (ss+1)->pv);

                if (value < beta) // Update alpha here!
                    alpha = value;
                else
                    break; // Fail high
            }
        }
    }

    // Step 9. Check for mate
    // All legal moves have been searched. A special case: if we're in check
    // and no legal moves were found, it is checkmate.
    if (ss->inCheck && bestValue == -VALUE_INFINITE)
    {
        assert(!MoveList<LEGAL>(pos).size());

        return mated_in(ss->ply); // Plies to mate from the root
    }

    // Save gathered info in transposition table
    tte->save(posKey, value_to_tt(bestValue, ss->ply), pvHit,
              bestValue >= beta ? BOUND_LOWER : BOUND_UPPER,
              ttDepth, bestMove, ss->staticEval);

    assert(bestValue > -VALUE_INFINITE && bestValue < VALUE_INFINITE);

    return bestValue;
  }


  // value_to_tt() adjusts a mate or TB score from "plies to mate from the root" to
  // "plies to mate from the current position". Standard scores are unchanged.
  // The function is called before storing a value in the transposition table.

  Value value_to_tt(Value v, int ply) {

    assert(v != VALUE_NONE);

    return  v >= VALUE_TB_WIN_IN_MAX_PLY  ? v + ply
          : v <= VALUE_TB_LOSS_IN_MAX_PLY ? v - ply : v;
  }


  // value_from_tt() is the inverse of value_to_tt(): it adjusts a mate or TB score
  // from the transposition table (which refers to the plies to mate/be mated from
  // current position) to "plies to mate/be mated (TB win/loss) from the root". However,
  // for mate scores, to avoid potentially false mate scores related to the 50 moves rule
  // and the graph history interaction, we return an optimal TB score instead.

  Value value_from_tt(Value v, int ply, int r50c) {

    if (v == VALUE_NONE)
        return VALUE_NONE;

    if (v >= VALUE_TB_WIN_IN_MAX_PLY)  // TB win or better
    {
        if (v >= VALUE_MATE_IN_MAX_PLY && VALUE_MATE - v > 99 - r50c)
            return VALUE_MATE_IN_MAX_PLY - 1; // do not return a potentially false mate score

        return v - ply;
    }

    if (v <= VALUE_TB_LOSS_IN_MAX_PLY) // TB loss or worse
    {
        if (v <= VALUE_MATED_IN_MAX_PLY && VALUE_MATE + v > 99 - r50c)
            return VALUE_MATED_IN_MAX_PLY + 1; // do not return a potentially false mate score

        return v + ply;
    }

    return v;
  }


  // update_pv() adds current move and appends child pv[]

  void update_pv(Move* pv, Move move, const Move* childPv) {

    for (*pv++ = move; childPv && *childPv != MOVE_NONE; )
        *pv++ = *childPv++;
    *pv = MOVE_NONE;
  }


  // update_all_stats() updates stats at the end of search() when a bestMove is found

  void update_all_stats(const Position& pos, Stack* ss, Move bestMove, Value bestValue, Value beta, Square prevSq,
                        Move* quietsSearched, int quietCount, Move* capturesSearched, int captureCount, Depth depth) {

    Color us = pos.side_to_move();
    Thread* thisThread = pos.this_thread();
    CapturePieceToHistory& captureHistory = thisThread->captureHistory;
    Piece moved_piece = pos.moved_piece(bestMove);
    PieceType captured;

    int quietMoveBonus = stat_bonus(depth + 1);

    if (!pos.capture_stage(bestMove))
    {
        int bestMoveBonus = bestValue > beta + 145 ? quietMoveBonus  // larger bonus
                                            : stat_bonus(depth);     // smaller bonus

        // Increase stats for the best move in case it was a quiet move
        update_quiet_stats(pos, ss, bestMove, bestMoveBonus);

        // Decrease stats for all non-best quiet moves
        for (int i = 0; i < quietCount; ++i)
        {
            thisThread->mainHistory[us][from_to(quietsSearched[i])] << -bestMoveBonus;
            update_continuation_histories(ss, pos.moved_piece(quietsSearched[i]), to_sq(quietsSearched[i]), -bestMoveBonus);
        }
    }
    else
    {
        // Increase stats for the best move in case it was a capture move
        captured = type_of(pos.piece_on(to_sq(bestMove)));
        captureHistory[moved_piece][to_sq(bestMove)][captured] << quietMoveBonus;
    }

    // Extra penalty for a quiet early move that was not a TT move or
    // main killer move in previous ply when it gets refuted.
    if (   prevSq != SQ_NONE
        && ((ss-1)->moveCount == 1 + (ss-1)->ttHit || ((ss-1)->currentMove == (ss-1)->killers[0]))
        && !pos.captured_piece())
            update_continuation_histories(ss-1, pos.piece_on(prevSq), prevSq, -quietMoveBonus);

    // Decrease stats for all non-best capture moves
    for (int i = 0; i < captureCount; ++i)
    {
        moved_piece = pos.moved_piece(capturesSearched[i]);
        captured = type_of(pos.piece_on(to_sq(capturesSearched[i])));
        captureHistory[moved_piece][to_sq(capturesSearched[i])][captured] << -quietMoveBonus;
    }
  }


  // update_continuation_histories() updates histories of the move pairs formed
  // by moves at ply -1, -2, -4, and -6 with current move.

  void update_continuation_histories(Stack* ss, Piece pc, Square to, int bonus) {

    for (int i : {1, 2, 4, 6})
    {
        // Only update the first 2 continuation histories if we are in check
        if (ss->inCheck && i > 2)
            break;
        if (is_ok((ss-i)->currentMove))
            (*(ss-i)->continuationHistory)[pc][to] << bonus;
    }
  }


  // update_quiet_stats() updates move sorting heuristics

  void update_quiet_stats(const Position& pos, Stack* ss, Move move, int bonus) {

    // Update killers
    if (ss->killers[0] != move)
    {
        ss->killers[1] = ss->killers[0];
        ss->killers[0] = move;
    }

    Color us = pos.side_to_move();
    Thread* thisThread = pos.this_thread();
    thisThread->mainHistory[us][from_to(move)] << bonus;
    update_continuation_histories(ss, pos.moved_piece(move), to_sq(move), bonus);

    // Update countermove history
    if (is_ok((ss-1)->currentMove))
    {
        Square prevSq = to_sq((ss-1)->currentMove);
        thisThread->counterMoves[pos.piece_on(prevSq)][prevSq] = move;
    }
  }

  // When playing with strength handicap, choose the best move among a set of RootMoves
  // using a statistical rule dependent on 'level'. Idea by Heinz van Saanen.

  Move Skill::pick_best(size_t multiPV) {

    const RootMoves& rootMoves = Threads.main()->rootMoves;
    static PRNG rng(now()); // PRNG sequence should be non-deterministic

    // RootMoves are already sorted by score in descending order
    Value topScore = rootMoves[0].score;
    int delta = std::min(topScore - rootMoves[multiPV - 1].score, PawnValue);
    int maxScore = -VALUE_INFINITE;
    double weakness = 120 - 2 * level;

    // Choose best move. For each move score we add two terms, both dependent on
    // weakness. One is deterministic and bigger for weaker levels, and one is
    // random. Then we choose the move with the resulting highest score.
    for (size_t i = 0; i < multiPV; ++i)
    {
        // This is our magic formula
        int push = int((  weakness * int(topScore - rootMoves[i].score)
                        + delta * (rng.rand<unsigned>() % int(weakness))) / 128);

        if (rootMoves[i].score + push >= maxScore)
        {
            maxScore = rootMoves[i].score + push;
            best = rootMoves[i].pv[0];
        }
    }

    return best;
  }

} // namespace


/// MainThread::check_time() is used to print debug info and, more importantly,
/// to detect when we are out of available time and thus stop the search.

void MainThread::check_time() {

  if (--callsCnt > 0)
      return;

  // When using nodes, ensure checking rate is not lower than 0.1% of nodes
  callsCnt = Limits.nodes ? std::min(512, int(Limits.nodes / 1024)) : 512;

  static TimePoint lastInfoTime = now();

  TimePoint elapsed = Time.elapsed();
  TimePoint tick = Limits.startTime + elapsed;

  if (tick - lastInfoTime >= 1000)
  {
      lastInfoTime = tick;
      dbg_print();
  }

  // We should not stop pondering until told so by the GUI
  if (ponder)
      return;

  if (   (Limits.use_time_management() && (elapsed > Time.maximum() || stopOnPonderhit))
      || (Limits.movetime && elapsed >= Limits.movetime)
      || (Limits.nodes && Threads.nodes_searched() >= uint64_t(Limits.nodes)))
      Threads.stop = true;
}


/// UCI::pv() formats PV information according to the UCI protocol. UCI requires
/// that all (if any) unsearched PV lines are sent using a previous search score.

string UCI::pv(const Position& pos, Depth depth) {

  std::stringstream ss;
  TimePoint elapsed = Time.elapsed() + 1;
  const RootMoves& rootMoves = pos.this_thread()->rootMoves;
  size_t pvIdx = pos.this_thread()->pvIdx;
  size_t multiPV = std::min(size_t(Options["MultiPV"]), rootMoves.size());
  uint64_t nodesSearched = Threads.nodes_searched();
  uint64_t tbHits = Threads.tb_hits() + (TB::RootInTB ? rootMoves.size() : 0);
  const int hashfull = elapsed > 1000 ? TT.hashfull() : 0;

  for (size_t i = 0; i < multiPV; ++i)
  {
      bool updated = i <= pvIdx && rootMoves[i].score != -VALUE_INFINITE;

      if (depth == 1 && !updated && i > 0)
          continue;

      Depth d = updated ? depth : std::max(1, depth - 1);
      Value v = updated ? rootMoves[i].uciScore : rootMoves[i].previousScore;

      if (v == -VALUE_INFINITE)
          v = VALUE_ZERO;

      bool tb = TB::RootInTB && abs(v) < VALUE_MATE_IN_MAX_PLY;
      v = tb ? rootMoves[i].tbScore : v;

      if (ss.rdbuf()->in_avail()) // Not at first line
          ss << "\n";

      ss << "info"
         << " time "     << elapsed
         << " multipv "  << i + 1
         << " depth "    << d
         << " seldepth " << rootMoves[i].selDepth
         << " score "    << UCI::value(v);

      if (Options["UCI_ShowWDL"])
          ss << UCI::wdl(v, pos.game_ply());

      if (i == pvIdx && !tb && updated) // tablebase- and previous-scores are exact
         ss << (rootMoves[i].scoreLowerbound ? " lowerbound" : (rootMoves[i].scoreUpperbound ? " upperbound" : ""));

      ss << " nodes "    << (multiPV > 1 ? multipvnodes[rootMoves[i].pv[0]].load(std::memory_order_relaxed)
                                         : nodesSearched)
         << " nps "      << nodesSearched * 1000 / elapsed
         << " hashfull " << hashfull
         << " tbhits "   << tbHits
         << " pv";

      for (Move m : rootMoves[i].pv)
          ss << " " << UCI::move(m, pos.is_chess960());
  }

  return ss.str();
}


/// RootMove::extract_ponder_from_tt() is called in case we have no ponder move
/// before exiting the search, for instance, in case we stop the search during a
/// fail high at root. We try hard to have a ponder move to return to the GUI,
/// otherwise in case of 'ponder on' we have nothing to think about.

bool RootMove::extract_ponder_from_tt(Position& pos) {

    StateInfo st;
    ASSERT_ALIGNED(&st, Eval::NNUE::CacheLineSize);

    bool ttHit;

    assert(pv.size() == 1);

    if (pv[0] == MOVE_NONE)
        return false;

    pos.do_move(pv[0], st);
    TTEntry* tte = TT.probe(pos.key(), ttHit);

    if (ttHit)
    {
        Move m = tte->move(); // Local copy to be SMP safe
        if (MoveList<LEGAL>(pos).contains(m))
            pv.push_back(m);
    }

    pos.undo_move(pv[0]);
    return pv.size() > 1;
}

void Tablebases::rank_root_moves(Position& pos, Search::RootMoves& rootMoves) {

    RootInTB = false;
    UseRule50 = bool(Options["Syzygy50MoveRule"]);
    ProbeDepth = int(Options["SyzygyProbeDepth"]);
    Cardinality = int(Options["SyzygyProbeLimit"]);
    bool dtz_available = true;

    // Tables with fewer pieces than SyzygyProbeLimit are searched with
    // ProbeDepth == DEPTH_ZERO
    if (Cardinality > MaxCardinality)
    {
        Cardinality = MaxCardinality;
        ProbeDepth = 0;
    }

    if (Cardinality >= popcount(pos.pieces()) && !pos.can_castle(ANY_CASTLING))
    {
        // Rank moves using DTZ tables
        RootInTB = root_probe(pos, rootMoves);

        if (!RootInTB)
        {
            // DTZ tables are missing; try to rank moves using WDL tables
            dtz_available = false;
            RootInTB = root_probe_wdl(pos, rootMoves);
        }
    }

    if (RootInTB)
    {
        // Sort moves according to TB rank
        std::stable_sort(rootMoves.begin(), rootMoves.end(),
                  [](const RootMove &a, const RootMove &b) { return a.tbRank > b.tbRank; } );

        // Probe during search only if DTZ is not available and we are winning
        if (dtz_available || rootMoves[0].tbScore <= VALUE_DRAW)
            Cardinality = 0;
    }
    else
    {
        // Clean up if root_probe() and root_probe_wdl() have failed
        for (auto& m : rootMoves)
            m.tbRank = 0;
    }
}

} // namespace Stockfish<|MERGE_RESOLUTION|>--- conflicted
+++ resolved
@@ -751,12 +751,7 @@
     }
     else if (excludedMove)
     {
-<<<<<<< HEAD
-        // Providing the hint that this node's accumulator will
-        // be used often brings significant Elo gain (13 Elo).
-=======
         // Providing the hint that this node's accumulator will be used often brings significant Elo gain (~13 Elo)
->>>>>>> afe7f4d9
         Eval::NNUE::hint_common_parent_position(pos);
         eval = ss->staticEval;
     }
