--- conflicted
+++ resolved
@@ -894,12 +894,6 @@
             st->minorPieceKey ^= Zobrist::psq[pc][from] ^ Zobrist::psq[pc][to];
     }
 
-<<<<<<< HEAD
-=======
-    // If en passant is impossible, then k will not change and we can prefetch earlier
-    if (tt && !checkEP)
-        prefetch(tt->first_entry(adjust_key50(k)));
-
     if (history)
     {
         prefetch(&history->pawn_correction_entry(*this));
@@ -908,7 +902,6 @@
         prefetch(&history->nonpawn_correction_entry<BLACK>(*this));
     }
 
->>>>>>> c475024b
     // Set capture piece
     st->capturedPiece = captured;
 
