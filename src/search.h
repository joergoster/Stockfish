/*
  Stockfish, a UCI chess playing engine derived from Glaurung 2.1
  Copyright (C) 2004-2025 The Stockfish developers (see AUTHORS file)

  Stockfish is free software: you can redistribute it and/or modify
  it under the terms of the GNU General Public License as published by
  the Free Software Foundation, either version 3 of the License, or
  (at your option) any later version.

  Stockfish is distributed in the hope that it will be useful,
  but WITHOUT ANY WARRANTY; without even the implied warranty of
  MERCHANTABILITY or FITNESS FOR A PARTICULAR PURPOSE.  See the
  GNU General Public License for more details.

  You should have received a copy of the GNU General Public License
  along with this program.  If not, see <http://www.gnu.org/licenses/>.
*/

#ifndef SEARCH_H_INCLUDED
#define SEARCH_H_INCLUDED

<<<<<<< HEAD
#include <atomic>
#include <cstdint>
#include <unordered_map>
=======
#include <algorithm>
#include <array>
#include <atomic>
#include <cassert>
#include <cstddef>
#include <cstdint>
#include <functional>
#include <memory>
#include <string>
#include <string_view>
>>>>>>> 94e6c049
#include <vector>

#include "history.h"
#include "misc.h"
#include "nnue/network.h"
#include "nnue/nnue_accumulator.h"
#include "numa.h"
#include "position.h"
#include "score.h"
#include "syzygy/tbprobe.h"
#include "timeman.h"
#include "types.h"

namespace Stockfish {

// Different node types, used as a template parameter
enum NodeType {
    NonPV,
    PV,
    Root
};

class TranspositionTable;
class ThreadPool;
class OptionsMap;

namespace Search {

// Stack struct keeps track of the information we need to remember from nodes
// shallower and deeper in the tree during the search. Each search thread has
// its own array of Stack objects, indexed by the current ply.
struct Stack {
    Move*                       pv;
    PieceToHistory*             continuationHistory;
    CorrectionHistory<PieceTo>* continuationCorrectionHistory;
    int                         ply;
    Move                        currentMove;
    Move                        excludedMove;
    Value                       staticEval;
    int                         statScore;
    int                         moveCount;
    bool                        inCheck;
    bool                        ttPv;
    bool                        ttHit;
    int                         cutoffCnt;
    int                         reduction;
    bool                        isTTMove;
    bool                        isPvNode;
};


// RootMove struct is used for moves at the root of the tree. For each root move
// we store a score and a PV (really a refutation in the case of moves which
// fail low). Score is normally set at -VALUE_INFINITE for all non-pv moves.
struct RootMove {

    explicit RootMove(Move m) :
        pv(1, m) {}
    bool extract_ponder_from_tt(const TranspositionTable& tt, Position& pos);
    bool operator==(const Move& m) const { return pv[0] == m; }
    // Sort in descending order
    bool operator<(const RootMove& m) const {
        return m.score != score ? m.score < score : m.previousScore < previousScore;
    }

    uint64_t          effort           = 0;
    Value             score            = -VALUE_INFINITE;
    Value             previousScore    = -VALUE_INFINITE;
    Value             averageScore     = -VALUE_INFINITE;
    Value             meanSquaredScore = -VALUE_INFINITE * VALUE_INFINITE;
    Value             uciScore         = -VALUE_INFINITE;
    bool              scoreLowerbound  = false;
    bool              scoreUpperbound  = false;
    int               selDepth         = 0;
    int               tbRank           = 0;
    Value             tbScore;
    std::vector<Move> pv;
};

using RootMoves = std::vector<RootMove>;

using NodesPerPV = std::unordered_map<Move, std::atomic_uint64_t>;


// LimitsType struct stores information sent by the caller about the analysis required.
struct LimitsType {

    // Init explicitly due to broken value-initialization of non POD in MSVC
    LimitsType() {
        time[WHITE] = time[BLACK] = inc[WHITE] = inc[BLACK] = npmsec = movetime = TimePoint(0);
        movestogo = depth = mate = perft = infinite = 0;
        nodes                                       = 0;
        ponderMode                                  = false;
    }

    bool use_time_management() const { return time[WHITE] || time[BLACK]; }

    std::vector<std::string> searchmoves;
    TimePoint                time[COLOR_NB], inc[COLOR_NB], npmsec, movetime, startTime;
    int                      movestogo, depth, mate, perft, infinite;
    uint64_t                 nodes;
    bool                     ponderMode;
};


// The UCI stores the uci options, thread pool, and transposition table.
// This struct is used to easily forward data to the Search::Worker class.
struct SharedState {
    SharedState(const OptionsMap&                               optionsMap,
                ThreadPool&                                     threadPool,
                TranspositionTable&                             transpositionTable,
                const LazyNumaReplicated<Eval::NNUE::Networks>& nets) :
        options(optionsMap),
        threads(threadPool),
        tt(transpositionTable),
        networks(nets) {}

    const OptionsMap&                               options;
    ThreadPool&                                     threads;
    TranspositionTable&                             tt;
    const LazyNumaReplicated<Eval::NNUE::Networks>& networks;
};

class Worker;

// Null Object Pattern, implement a common interface for the SearchManagers.
// A Null Object will be given to non-mainthread workers.
class ISearchManager {
   public:
    virtual ~ISearchManager() {}
    virtual void check_time(Search::Worker&) = 0;
};

struct InfoShort {
    int   depth;
    Score score;
};

struct InfoFull: InfoShort {
    int              selDepth;
    size_t           multiPV;
    std::string_view wdl;
    std::string_view bound;
    size_t           timeMs;
    size_t           nodes;
    size_t           nps;
    size_t           tbHits;
    std::string_view pv;
    int              hashfull;
};

struct InfoIteration {
    int              depth;
    std::string_view currmove;
    size_t           currmovenumber;
};

// Skill structure is used to implement strength limit. If we have a UCI_Elo,
// we convert it to an appropriate skill level, anchored to the Stash engine.
// This method is based on a fit of the Elo results for games played between
// Stockfish at various skill levels and various versions of the Stash engine.
// Skill 0 .. 19 now covers CCRL Blitz Elo from 1320 to 3190, approximately
// Reference: https://github.com/vondele/Stockfish/commit/a08b8d4e9711c2
struct Skill {
    // Lowest and highest Elo ratings used in the skill level calculation
    constexpr static int LowestElo  = 1320;
    constexpr static int HighestElo = 3190;

    Skill(int skill_level, int uci_elo) {
        if (uci_elo)
        {
            double e = double(uci_elo - LowestElo) / (HighestElo - LowestElo);
            level = std::clamp((((37.2473 * e - 40.8525) * e + 22.2943) * e - 0.311438), 0.0, 19.0);
        }
        else
            level = double(skill_level);
    }
    bool enabled() const { return level < 20.0; }
    bool time_to_pick(Depth depth) const { return depth == 1 + int(level); }
    Move pick_best(const RootMoves&, size_t multiPV);

    double level;
    Move   best = Move::none();
};

// SearchManager manages the search from the main thread. It is responsible for
// keeping track of the time, and storing data strictly related to the main thread.
class SearchManager: public ISearchManager {
   public:
    using UpdateShort    = std::function<void(const InfoShort&)>;
    using UpdateFull     = std::function<void(const InfoFull&)>;
    using UpdateIter     = std::function<void(const InfoIteration&)>;
    using UpdateBestmove = std::function<void(std::string_view, std::string_view)>;

    struct UpdateContext {
        UpdateShort    onUpdateNoMoves;
        UpdateFull     onUpdateFull;
        UpdateIter     onIter;
        UpdateBestmove onBestmove;
    };


    SearchManager(const UpdateContext& updateContext) :
        updates(updateContext) {}

    void check_time(Search::Worker& worker) override;

    void pv(Search::Worker&           worker,
            const ThreadPool&         threads,
            const TranspositionTable& tt,
            Depth                     depth);

    Stockfish::TimeManagement tm;
    double                    originalTimeAdjust;
    int                       callsCnt;
    std::atomic_bool          ponder;

    std::array<Value, 4> iterValue;
    double               previousTimeReduction;
    Value                bestPreviousScore;
    Value                bestPreviousAverageScore;
    bool                 stopOnPonderhit;

    size_t id;

    const UpdateContext& updates;
};

class NullSearchManager: public ISearchManager {
   public:
    void check_time(Search::Worker&) override {}
};


// Search::Worker is the class that does the actual search.
// It is instantiated once per thread, and it is responsible for keeping track
// of the search history, and storing data required for the search.
class Worker {
   public:
    Worker(SharedState&, std::unique_ptr<ISearchManager>, size_t, NumaReplicatedAccessToken);

    // Called at instantiation to initialize reductions tables.
    // Reset histories, usually before a new game.
    void clear();

    // Called when the program receives the UCI 'go' command.
    // It searches from the root position and outputs the "bestmove".
    void start_searching();

    bool is_mainthread() const { return threadIdx == 0; }

    void ensure_network_replicated();

    // Public because they need to be updatable by the stats
    ButterflyHistory mainHistory;
    LowPlyHistory    lowPlyHistory;

    CapturePieceToHistory captureHistory;
    ContinuationHistory   continuationHistory[2][2];
    PawnHistory           pawnHistory;

    CorrectionHistory<Pawn>         pawnCorrectionHistory;
    CorrectionHistory<Minor>        minorPieceCorrectionHistory;
    CorrectionHistory<NonPawn>      nonPawnCorrectionHistory;
    CorrectionHistory<Continuation> continuationCorrectionHistory;

    TTMoveHistory ttMoveHistory;

   private:
    void iterative_deepening();

    void do_move(Position& pos, const Move move, StateInfo& st);
    void do_move(Position& pos, const Move move, StateInfo& st, const bool givesCheck);
    void do_null_move(Position& pos, StateInfo& st);
    void undo_move(Position& pos, const Move move);
    void undo_null_move(Position& pos);

    // This is the main search function, for both PV and non-PV nodes
    template<NodeType nodeType>
    Value search(Position& pos, Stack* ss, Value alpha, Value beta, Depth depth, bool cutNode);

    // Quiescence search function, which is called by the main search
    template<NodeType nodeType>
    Value qsearch(Position& pos, Stack* ss, Value alpha, Value beta);

    Depth reduction(bool i, Depth d, int mn, int delta) const;

    // Pointer to the search manager, only allowed to be called by the main thread
    SearchManager* main_manager() const {
        assert(threadIdx == 0);
        return static_cast<SearchManager*>(manager.get());
    }

    TimePoint elapsed() const;
    TimePoint elapsed_time() const;

    Value evaluate(const Position&);

    LimitsType limits;

    size_t                pvIdx, pvLast;
    std::atomic<uint64_t> nodes, tbHits, bestMoveChanges;
    int                   selDepth, nmpMinPly;

    Value optimism[COLOR_NB];

    Position  rootPos;
    StateInfo rootState;
    RootMoves rootMoves;
    Depth     rootDepth, completedDepth;
    Value     rootDelta;

    size_t                    threadIdx;
    NumaReplicatedAccessToken numaAccessToken;

    // Reductions lookup table initialized at startup
    std::array<int, MAX_MOVES> reductions;  // [depth or moveNumber]

    // The main thread has a SearchManager, the others have a NullSearchManager
    std::unique_ptr<ISearchManager> manager;

    Tablebases::Config tbConfig;

    const OptionsMap&                               options;
    ThreadPool&                                     threads;
    TranspositionTable&                             tt;
    const LazyNumaReplicated<Eval::NNUE::Networks>& networks;

    // Used by NNUE
    Eval::NNUE::AccumulatorStack  accumulatorStack;
    Eval::NNUE::AccumulatorCaches refreshTable;

    friend class Stockfish::ThreadPool;
    friend class SearchManager;
};

struct ConthistBonus {
    int index;
    int weight;
};


}  // namespace Search

}  // namespace Stockfish

#endif  // #ifndef SEARCH_H_INCLUDED<|MERGE_RESOLUTION|>--- conflicted
+++ resolved
@@ -19,11 +19,6 @@
 #ifndef SEARCH_H_INCLUDED
 #define SEARCH_H_INCLUDED
 
-<<<<<<< HEAD
-#include <atomic>
-#include <cstdint>
-#include <unordered_map>
-=======
 #include <algorithm>
 #include <array>
 #include <atomic>
@@ -34,7 +29,7 @@
 #include <memory>
 #include <string>
 #include <string_view>
->>>>>>> 94e6c049
+#include <unordered_map>
 #include <vector>
 
 #include "history.h"
@@ -335,7 +330,7 @@
 
     LimitsType limits;
 
-    size_t                pvIdx, pvLast;
+    size_t                multiPV, pvIdx, pvLast;
     std::atomic<uint64_t> nodes, tbHits, bestMoveChanges;
     int                   selDepth, nmpMinPly;
 
