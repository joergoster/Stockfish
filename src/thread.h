/*
  Stockfish, a UCI chess playing engine derived from Glaurung 2.1
  Copyright (C) 2004-2025 The Stockfish developers (see AUTHORS file)

  Stockfish is free software: you can redistribute it and/or modify
  it under the terms of the GNU General Public License as published by
  the Free Software Foundation, either version 3 of the License, or
  (at your option) any later version.

  Stockfish is distributed in the hope that it will be useful,
  but WITHOUT ANY WARRANTY; without even the implied warranty of
  MERCHANTABILITY or FITNESS FOR A PARTICULAR PURPOSE.  See the
  GNU General Public License for more details.

  You should have received a copy of the GNU General Public License
  along with this program.  If not, see <http://www.gnu.org/licenses/>.
*/

#ifndef THREAD_H_INCLUDED
#define THREAD_H_INCLUDED

#include <atomic>
#include <condition_variable>
#include <cstddef>
#include <cstdint>
#include <functional>
#include <memory>
#include <mutex>
#include <vector>

#include "numa.h"
#include "position.h"
#include "search.h"
#include "thread_win32_osx.h"

namespace Stockfish {


class OptionsMap;
using Value = int;

// Sometimes we don't want to actually bind the threads, but the recipient still
// needs to think it runs on *some* NUMA node, such that it can access structures
// that rely on NUMA node knowledge. This class encapsulates this optional process
// such that the recipient does not need to know whether the binding happened or not.
class OptionalThreadToNumaNodeBinder {
   public:
<<<<<<< HEAD
    explicit Thread(size_t);
    virtual ~Thread();
    virtual void search();
    void         clear();
    void         idle_loop();
    void         start_searching();
    void         wait_for_search_finished();
    size_t       id() const { return idx; }

    size_t                multiPV, pvIdx, pvLast;
    std::atomic<uint64_t> nodes, tbHits, bestMoveChanges;
    int                   selDepth, nmpMinPly;
    Value                 bestValue, optimism[COLOR_NB];

    Position              rootPos;
    StateInfo             rootState;
    Search::RootMoves     rootMoves;
    Depth                 rootDepth, completedDepth;
    Value                 rootDelta;
    Value                 rootSimpleEval;
    CounterMoveHistory    counterMoves;
    ButterflyHistory      mainHistory;
    CapturePieceToHistory captureHistory;
    ContinuationHistory   continuationHistory[2][2];
    PawnHistory           pawnHistory;
    CorrectionHistory     correctionHistory;
=======
    OptionalThreadToNumaNodeBinder(NumaIndex n) :
        numaConfig(nullptr),
        numaId(n) {}

    OptionalThreadToNumaNodeBinder(const NumaConfig& cfg, NumaIndex n) :
        numaConfig(&cfg),
        numaId(n) {}

    NumaReplicatedAccessToken operator()() const {
        if (numaConfig != nullptr)
            return numaConfig->bind_current_thread_to_numa_node(numaId);
        else
            return NumaReplicatedAccessToken(numaId);
    }

   private:
    const NumaConfig* numaConfig;
    NumaIndex         numaId;
>>>>>>> 94e6c049
};

// Abstraction of a thread. It contains a pointer to the worker and a native thread.
// After construction, the native thread is started with idle_loop()
// waiting for a signal to start searching.
// When the signal is received, the thread starts searching and when
// the search is finished, it goes back to idle_loop() waiting for a new signal.
class Thread {
   public:
    Thread(Search::SharedState&,
           std::unique_ptr<Search::ISearchManager>,
           size_t,
           OptionalThreadToNumaNodeBinder);
    virtual ~Thread();

    void idle_loop();
    void start_searching();
    void clear_worker();
    void run_custom_job(std::function<void()> f);

    void ensure_network_replicated();

    // Thread has been slightly altered to allow running custom jobs, so
    // this name is no longer correct. However, this class (and ThreadPool)
    // require further work to make them properly generic while maintaining
    // appropriate specificity regarding search, from the point of view of an
    // outside user, so renaming of this function is left for whenever that happens.
    void   wait_for_search_finished();
    size_t id() const { return idx; }

    std::unique_ptr<Search::Worker> worker;
    std::function<void()>           jobFunc;

   private:
    std::mutex                mutex;
    std::condition_variable   cv;
    size_t                    idx, nthreads;
    bool                      exit = false, searching = true;  // Set before starting std::thread
    NativeThread              stdThread;
    NumaReplicatedAccessToken numaAccessToken;
};


// ThreadPool struct handles all the threads-related stuff like init, starting,
// parking and, most importantly, launching a thread. All the access to threads
// is done through this class.
class ThreadPool {
   public:
    ThreadPool() {}

    ~ThreadPool() {
        // destroy any existing thread(s)
        if (threads.size() > 0)
        {
            main_thread()->wait_for_search_finished();

            threads.clear();
        }
    }

    ThreadPool(const ThreadPool&) = delete;
    ThreadPool(ThreadPool&&)      = delete;

    ThreadPool& operator=(const ThreadPool&) = delete;
    ThreadPool& operator=(ThreadPool&&)      = delete;

    void   start_thinking(const OptionsMap&, Position&, StateListPtr&, Search::LimitsType);
    void   run_on_thread(size_t threadId, std::function<void()> f);
    void   wait_on_thread(size_t threadId);
    size_t num_threads() const;
    void   clear();
    void   set(const NumaConfig& numaConfig,
               Search::SharedState,
               const Search::SearchManager::UpdateContext&);

    Search::SearchManager* main_manager();
    Thread*                main_thread() const { return threads.front().get(); }
    uint64_t               nodes_searched() const;
    uint64_t               tb_hits() const;
    Thread*                get_best_thread() const;
    void                   start_searching();
    void                   wait_for_search_finished() const;

    std::vector<size_t> get_bound_thread_count_by_numa_node() const;

    void ensure_network_replicated();

    std::atomic_bool stop, abortedSearch, increaseDepth;

    auto cbegin() const noexcept { return threads.cbegin(); }
    auto begin() noexcept { return threads.begin(); }
    auto end() noexcept { return threads.end(); }
    auto cend() const noexcept { return threads.cend(); }
    auto size() const noexcept { return threads.size(); }
    auto empty() const noexcept { return threads.empty(); }

   private:
    StateListPtr                         setupStates;
    std::vector<std::unique_ptr<Thread>> threads;
    std::vector<NumaIndex>               boundThreadToNumaNode;

    uint64_t accumulate(std::atomic<uint64_t> Search::Worker::*member) const {

        uint64_t sum = 0;
        for (auto&& th : threads)
            sum += (th->worker.get()->*member).load(std::memory_order_relaxed);
        return sum;
    }
};

}  // namespace Stockfish

#endif  // #ifndef THREAD_H_INCLUDED<|MERGE_RESOLUTION|>--- conflicted
+++ resolved
@@ -45,34 +45,6 @@
 // such that the recipient does not need to know whether the binding happened or not.
 class OptionalThreadToNumaNodeBinder {
    public:
-<<<<<<< HEAD
-    explicit Thread(size_t);
-    virtual ~Thread();
-    virtual void search();
-    void         clear();
-    void         idle_loop();
-    void         start_searching();
-    void         wait_for_search_finished();
-    size_t       id() const { return idx; }
-
-    size_t                multiPV, pvIdx, pvLast;
-    std::atomic<uint64_t> nodes, tbHits, bestMoveChanges;
-    int                   selDepth, nmpMinPly;
-    Value                 bestValue, optimism[COLOR_NB];
-
-    Position              rootPos;
-    StateInfo             rootState;
-    Search::RootMoves     rootMoves;
-    Depth                 rootDepth, completedDepth;
-    Value                 rootDelta;
-    Value                 rootSimpleEval;
-    CounterMoveHistory    counterMoves;
-    ButterflyHistory      mainHistory;
-    CapturePieceToHistory captureHistory;
-    ContinuationHistory   continuationHistory[2][2];
-    PawnHistory           pawnHistory;
-    CorrectionHistory     correctionHistory;
-=======
     OptionalThreadToNumaNodeBinder(NumaIndex n) :
         numaConfig(nullptr),
         numaId(n) {}
@@ -91,7 +63,6 @@
    private:
     const NumaConfig* numaConfig;
     NumaIndex         numaId;
->>>>>>> 94e6c049
 };
 
 // Abstraction of a thread. It contains a pointer to the worker and a native thread.
