/*
  Stockfish, a UCI chess playing engine derived from Glaurung 2.1
  Copyright (C) 2004-2023 The Stockfish developers (see AUTHORS file)

  Stockfish is free software: you can redistribute it and/or modify
  it under the terms of the GNU General Public License as published by
  the Free Software Foundation, either version 3 of the License, or
  (at your option) any later version.

  Stockfish is distributed in the hope that it will be useful,
  but WITHOUT ANY WARRANTY; without even the implied warranty of
  MERCHANTABILITY or FITNESS FOR A PARTICULAR PURPOSE.  See the
  GNU General Public License for more details.

  You should have received a copy of the GNU General Public License
  along with this program.  If not, see <http://www.gnu.org/licenses/>.
*/

#ifndef THREAD_H_INCLUDED
#define THREAD_H_INCLUDED

#include <atomic>
#include <condition_variable>
#include <mutex>
#include <thread>
#include <vector>

#include "movepick.h"
#include "position.h"
#include "search.h"
#include "thread_win32_osx.h"

namespace Stockfish {

/// Thread class keeps together all the thread-related stuff. We use
/// per-thread pawn and material hash tables so that once we get a
/// pointer to an entry its life time is unlimited and we don't have
/// to care about someone changing the entry under our feet.

class Thread {

  std::mutex mutex;
  std::condition_variable cv;
  size_t idx;
  bool exit = false, searching = true; // Set before starting std::thread
  NativeThread stdThread;

public:
  explicit Thread(size_t);
  virtual ~Thread();
  virtual void search();
  void clear();
  void idle_loop();
  void start_searching();
  void wait_for_search_finished();
  size_t id() const { return idx; }

<<<<<<< HEAD
  Pawns::Table pawnsTable;
  Material::Table materialTable;
  size_t multiPV, pvIdx, pvLast;
=======
  size_t pvIdx, pvLast;
>>>>>>> d70a905c
  std::atomic<uint64_t> nodes, tbHits, bestMoveChanges;
  int selDepth, nmpMinPly;
  Value bestValue, optimism[COLOR_NB];

  Position rootPos;
  StateInfo rootState;
  Search::RootMoves rootMoves;
  Depth rootDepth, completedDepth;
  Value rootDelta;
  CounterMoveHistory counterMoves;
  ButterflyHistory mainHistory;
  CapturePieceToHistory captureHistory;
  ContinuationHistory continuationHistory[2][2];
};


/// MainThread is a derived class specific for main thread

struct MainThread : public Thread {

  using Thread::Thread;

  void search() override;
  void check_time();

  double previousTimeReduction;
  Value bestPreviousScore;
  Value bestPreviousAverageScore;
  Value iterValue[4];
  int callsCnt;
  bool stopOnPonderhit;
  std::atomic_bool ponder;
};


/// ThreadPool struct handles all the threads-related stuff like init, starting,
/// parking and, most importantly, launching a thread. All the access to threads
/// is done through this class.

struct ThreadPool {

  void start_thinking(Position&, StateListPtr&, const Search::LimitsType&, bool = false);
  void clear();
  void set(size_t);

  MainThread* main()        const { return static_cast<MainThread*>(threads.front()); }
  uint64_t nodes_searched() const { return accumulate(&Thread::nodes); }
  uint64_t tb_hits()        const { return accumulate(&Thread::tbHits); }
  Thread* get_best_thread() const;
  void start_searching();
  void wait_for_search_finished() const;

  std::atomic_bool stop, increaseDepth;

  auto cbegin() const noexcept { return threads.cbegin(); }
  auto begin() noexcept { return threads.begin(); }
  auto end() noexcept { return threads.end(); }
  auto cend() const noexcept { return threads.cend(); }
  auto size() const noexcept { return threads.size(); }
  auto empty() const noexcept { return threads.empty(); }

private:
  StateListPtr setupStates;
  std::vector<Thread*> threads;

  uint64_t accumulate(std::atomic<uint64_t> Thread::* member) const {

    uint64_t sum = 0;
    for (Thread* th : threads)
        sum += (th->*member).load(std::memory_order_relaxed);
    return sum;
  }
};

extern ThreadPool Threads;

} // namespace Stockfish

#endif // #ifndef THREAD_H_INCLUDED<|MERGE_RESOLUTION|>--- conflicted
+++ resolved
@@ -55,13 +55,7 @@
   void wait_for_search_finished();
   size_t id() const { return idx; }
 
-<<<<<<< HEAD
-  Pawns::Table pawnsTable;
-  Material::Table materialTable;
   size_t multiPV, pvIdx, pvLast;
-=======
-  size_t pvIdx, pvLast;
->>>>>>> d70a905c
   std::atomic<uint64_t> nodes, tbHits, bestMoveChanges;
   int selDepth, nmpMinPly;
   Value bestValue, optimism[COLOR_NB];
