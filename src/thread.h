--- conflicted
+++ resolved
@@ -37,39 +37,6 @@
 // Thread class keeps together all the thread-related stuff.
 class Thread {
 
-<<<<<<< HEAD
-  std::mutex mutex;
-  std::condition_variable cv;
-  size_t idx;
-  bool exit = false, searching = true; // Set before starting std::thread
-  NativeThread stdThread;
-
-public:
-  explicit Thread(size_t);
-  virtual ~Thread();
-  virtual void search();
-  void clear();
-  void idle_loop();
-  void start_searching();
-  void wait_for_search_finished();
-  size_t id() const { return idx; }
-
-  size_t multiPV, pvIdx, pvLast;
-  std::atomic<uint64_t> nodes, tbHits, bestMoveChanges;
-  int selDepth, nmpMinPly;
-  Value bestValue, optimism[COLOR_NB];
-
-  Position rootPos;
-  StateInfo rootState;
-  Search::RootMoves rootMoves;
-  Depth rootDepth, completedDepth;
-  Value rootDelta;
-  Value rootSimpleEval;
-  CounterMoveHistory counterMoves;
-  ButterflyHistory mainHistory;
-  CapturePieceToHistory captureHistory;
-  ContinuationHistory continuationHistory[2][2];
-=======
     std::mutex              mutex;
     std::condition_variable cv;
     size_t                  idx;
@@ -86,7 +53,7 @@
     void         wait_for_search_finished();
     size_t       id() const { return idx; }
 
-    size_t                pvIdx, pvLast;
+    size_t                multiPV, pvIdx, pvLast;
     std::atomic<uint64_t> nodes, tbHits, bestMoveChanges;
     int                   selDepth, nmpMinPly;
     Value                 bestValue, optimism[COLOR_NB];
@@ -102,7 +69,6 @@
     CapturePieceToHistory captureHistory;
     ContinuationHistory   continuationHistory[2][2];
     PawnHistory           pawnHistory;
->>>>>>> 347d613b
 };
 
 
