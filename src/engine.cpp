--- conflicted
+++ resolved
@@ -82,37 +82,6 @@
           return thread_allocation_information_as_string();
       }));
 
-<<<<<<< HEAD
-    options["Clear Hash"] << Option([this](const Option&) {
-        search_clear();
-        return std::nullopt;
-    });
-    options["Ponder"] << Option(false);
-    options["SmartMultiPVMode"] << Option(true);
-    options["MultiPV"] << Option(1, 1, MAX_MOVES);
-    options["Skill Level"] << Option(20, 0, 20);
-    options["Move Overhead"] << Option(10, 0, 5000);
-    options["nodestime"] << Option(0, 0, 10000);
-    options["UCI_Chess960"] << Option(false);
-    options["UCI_LimitStrength"] << Option(false);
-    options["UCI_Elo"] << Option(1320, 1320, 3190);
-    options["UCI_ShowWDL"] << Option(false);
-    options["SyzygyPath"] << Option("", [](const Option& o) {
-        Tablebases::init(o);
-        return std::nullopt;
-    });
-    options["SyzygyProbeDepth"] << Option(1, 1, 100);
-    options["Syzygy50MoveRule"] << Option(true);
-    options["SyzygyProbeLimit"] << Option(7, 0, 7);
-    options["EvalFile"] << Option(EvalFileDefaultNameBig, [this](const Option& o) {
-        load_big_network(o);
-        return std::nullopt;
-    });
-    options["EvalFileSmall"] << Option(EvalFileDefaultNameSmall, [this](const Option& o) {
-        load_small_network(o);
-        return std::nullopt;
-    });
-=======
     options.add(  //
       "Hash", Option(16, 1, MaxHashMB, [this](const Option& o) {
           set_tt_size(o);
@@ -127,6 +96,9 @@
 
     options.add(  //
       "Ponder", Option(false));
+
+    options.add( //
+      "SmartMultiPVMode", Option(true));
 
     options.add(  //
       "MultiPV", Option(1, 1, MAX_MOVES));
@@ -170,7 +142,6 @@
           load_small_network(o);
           return std::nullopt;
       }));
->>>>>>> 94e6c049
 
     load_networks();
     resize_threads();
